---
title: "Checking a Data Package descriptor"
jupyter: python3
<<<<<<< HEAD
=======
order: 1
# TODO: eval when implemented
eval: false
>>>>>>> 03489012
---

The structure and content of the Data Package descriptor follow the
[Data Package standard](https://datapackage.org). This standard defines
the available properties at each level of the descriptor, specifies
which properties are required, and describes the allowed values for
each.

`check-datapackage` provides the `check()` function to verify that a
Data Package descriptor meets these requirements. `check()` takes a
Python `dict` as input, representing the descriptor, and by default
returns a list of `Issue` objects, each corresponding to a failed check
on a field in the descriptor. If you prefer the output as an error, you
can also run `check()` with `error=True`. When checking a descriptor,
you can customise the function's behaviour by specifying issues to
ignore and additional custom checks to perform.

By default, `check()` returns a list of `Issue` objects, each
corresponding to one failed check on one field in the descriptor. If
there are no failed checks, an empty list is returned.

In the example below, all required fields in the descriptor are present
and well-formed, so the output of `check()`, `issues`, is an empty list.

```{python}
from textwrap import dedent
import check_datapackage as cdp

package_descriptor = {
    "name": "woolly-dormice",
    "title": "Hibernation Physiology of the Woolly Dormouse: A Scoping Review.",
    "description": dedent("""
        This scoping review explores the hibernation physiology of the
        woolly dormouse, drawing on data collected over a 10-year period
        along the Taurus Mountain range in Turkey.
        """),
    "id": "123-abc-123",
    "created": "2014-05-14T05:00:01+00:00",
    "version": "1.0.0",
    "licenses": [{"name": "odc-pddl"}],
    "resources": [
        {
            "name": "woolly-dormice-2015",
            "title": "Body fat percentage in the hibernating woolly dormouse",
            "path": "resources/woolly-dormice-2015/data.parquet",
        }
    ],
}

cdp.check(descriptor=package_descriptor)
```

Now let's remove the required `description` field from the descriptor
and give a `name` of the wrong type (a number instead of a string).

```{python}
package_descriptor = {
    "name": 123,
    "title": "Hibernation Physiology of the Woolly Dormouse: A Scoping Review.",
    "id": "123-abc-123",
    "created": "2014-05-14T05:00:01+00:00",
    "version": "1.0.0",
    "licenses": [{"name": "odc-pddl"}],
    "resources": [
        {
            "name": "woolly-dormice-2015",
            "title": "Body fat percentage in the hibernating woolly dormouse",
            "path": "resources/woolly-dormice-2015/data.parquet",
        }
    ],
}

cdp.check(descriptor=package_descriptor)
```

The output now lists two issues: one for the missing `description` field
and one for the `name` field of the wrong type.

## Checks as errors

If you want failed checks to result in errors and terminate program
execution, you can achieve this by setting the `error` argument of
`check()` to `True`.

```{python}
#| error: true
#| eval: false
package_descriptor = {
    "name": 123,
    "title": "Hibernation Physiology of the Woolly Dormouse: A Scoping Review.",
    "id": "123-abc-123",
    "created": "2014-05-14T05:00:01+00:00",
    "version": "1.0.0",
    "licenses": [{"name": "odc-pddl"}],
}

cdp.check(descriptor=package_descriptor, error=True)
```

Now, if any issues are found, the function will produce an error instead
of outputting the list of issues. When setting `error=True`, internally
`check()` uses `explain()` to generate the error messages.

::: callout-note
You can configure the checks by using the `Config` class. See the
[Configuration](config.qmd) guide for more details.
:::<|MERGE_RESOLUTION|>--- conflicted
+++ resolved
@@ -1,12 +1,7 @@
 ---
 title: "Checking a Data Package descriptor"
 jupyter: python3
-<<<<<<< HEAD
-=======
 order: 1
-# TODO: eval when implemented
-eval: false
->>>>>>> 03489012
 ---
 
 The structure and content of the Data Package descriptor follow the
