--- conflicted
+++ resolved
@@ -168,15 +168,9 @@
         strict: Whether to run recommended as well as required
             checks. If True, recommended checks will also be run. Default is False.
     """
-<<<<<<< HEAD
-    exclude: list[Exclude]: Exclude()
-    rules: list[Rules] =
-    version: string
-=======
     exclude: list[Exclude]
     rules: list[Rule]
     version: str
->>>>>>> 557c8914
     strict: bool
 
     def __default__(self):
