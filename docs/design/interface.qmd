---
title: "Interface"
---

This section of the documentation focuses on the design of the interface
and how it is implemented as Python code.

::: callout-note
We use symbols to indicate parts of the design that are actively being
worked on, done, or planned (see table below). For work that is planned
or is in progress, we include the function signatures and docstrings to
clarify the design. Once the interface is implemented (done), we will
remove the signatures from the documentation and point to the reference
documentation instead. The symbols we use are described in the table
below.

| Status | Description |
|:-----------------------------:|:----------------------------------------|
| {{< var done >}} | Interface that has been implemented. |
| {{< var wip >}} | Interface that is currently being worked on. |
| {{< var planned >}} | Interface that is planned, but isn't being worked on currently. |

: A table showing the symbols used to indicate the status of interface
components, along with their descriptions.
:::

## Inputs

This section describes the inputs accepted by `check-datapackage`.

-   **Properties**: This is a Python dictionary containing the
    properties of a Data Package. Allowed properties are defined in the
    [Data Package standard](https://datapackage.org/). A common use case
    is loading the properties from the `datapackage.json` file.
-   **Config:** A `Config` object can optionally be passed to
    `check-datapackage` with settings to modify the behaviour and output
    of the check mechanism.
-   **Error**: A boolean that controls whether the function errors out
    or returns a value if any issues are found.

## Outputs

For each failed check, `check-datapackage` flags the corresponding issue
in the properties. If all checks pass, an empty list is returned.

-   Default mode: The issues are returned as a list without stopping
    program execution.
-   Error mode: The issues result in errors that stop program execution.

## Functions

There are two main functions and two helper functions that we expose in
this package. Together, these functions could be combined to create a
command-line interface.

::: content-hidden
Potentially we could also have a function that lists what the checks are
or lists what fields can be excluded. Not sure if that works better as a
CLI or if it could be used some way as Python code. I didn't include it
for now though.
:::

### {{< var wip >}} `check()`

This is the main function of this package, which will check a Data
Package properties against the Data Package standard, as well as include
any custom exclusions or custom checks listed in the configuration.

See the help documentation with `help(check)` for more details.

The `Config` class is described below. By default, `check()` does not
result in an error when issues are found, but errors can be triggered by
setting `error=True`. We don't want `check-datapackage` to trigger
errors by default because we want to allow users the flexibility to
decide when and how failed checks should be enforced or handled. The
output of this function is a list of `Issue` objects, which are
described below.

### {{< var planned >}} `explain()`

The output of `check()` is a list of `Issue` objects, which are
structured and machine-readable, but not very human-readable and
user-friendly. It's important to have this output to provide structured
information about the issues, but we also want to provide a way to
explain these issues in a more pleasant and ergonomic way.

``` python
def explain(issues: list[Issue]) -> list[str]:
    """Explain a list of issues in a user-friendly way.

    Args:
        issues: A list of `Issue` objects representing issues found while
            checking a Data Package properties.

    Returns:
        A list of user-friendly, human-readable messages
            explaining each issue.
    """
```

### {{< var done >}} `read_json()`

This is a simple helper function to read the `datapackage.json` file
into a Python dictionary. See
[`help(read_json)`](/docs/reference/read_json.qmd) for more details.

### {{< var planned >}} `read_config()`

This is a simple helper function to read a configuration file into a
`Config` object for when we extend to having the configurations in a
file.

``` python
def read_config(path: Path) -> Config:
    """Reads a configuration file into a `Config` object.

    Args:
        path: The path to the configuration file.

    Returns:
        A `Config` object populated with the contents of the configuration
            file.
    """
```

## Classes

With all the configurations kept in one class, we can potentially store
the configuration in a file that can be read into the class, which would
be useful for a CLI interface.

### {{< var done >}} `Config`

`Config` is a class that holds all the configurations for the `check()`
function.

See the help documentation with `help(Config)` for more details.

### {{< var done >}} `Exclusion`

A sub-item of `Config` that expresses checks to exclude. This can be
useful if you want to exclude (or skip) certain checks from the Data
Package standard that are not relevant to your use case.

See the help documentation with `help(Exclusion)` for more details.

#### {{< var wip >}} `Extensions`

This sub-item of `Config` defines extensions, i.e., additional checks
that supplement those specified by the Data Package standard. It
contains subitems that store additional checks, such as `RequiredCheck`
and `CustomCheck`. This `Extensions` class might be expanded to include
more types of extensions.

```` python
@dataclass(frozen=True)
class Extensions:
    """Extensions to the standard checks.

    This contains additional checks to be made alongside the standard
    Data Package checks.

    Attributes:
        required_checks: A list of `RequiredCheck` objects defining properties to set as required.
        custom_checks: A list of `CustomCheck` objects defining extra, custom checks to run alongside the standard
            checks.

    Examples:

<<<<<<< HEAD
        ```python
        # TODO: Add curly brackets around python on the line above when the class has been implemented.
        import check_datapackage as cdp

        extensions = cdp.Extensions(
            required_checks=[
                cdp.RequiredCheck(
                    jsonpath="$.description",
                    message="Data Packages must include a description."
                ),
                cdp.RequiredCheck(
                    jsonpath="$.contributors[*].email",
                    message="All contributors must have an email address."
                )
            ],
            custom_checks=[cdp.CustomCheck(
                type="only-mit",
                jsonpath="$.licenses[*].name",
                message="Data Packages may only be licensed under MIT.",
                check=lambda license_name: license_name == "mit",
            )]
        )
        # check(descriptor, config=cdp.Config(extensions=extensions))
        ```
=======
        ```{python}
#| eval: false
import check_datapackage as cdp

extensions = cdp.Extensions(
    required_checks=[
cdp.RequiredCheck(
    jsonpath="$.description",
    message="Data Packages must include a description."
),
cdp.RequiredCheck(
    jsonpath="$.contributors[*].email",
    message="All contributors must have an email address."
)
    ],
    custom_checks=[cdp.CustomCheck(
type="only-mit",
jsonpath="$.licenses[*].name",
message="Data Packages may only be licensed under MIT.",
check=lambda license_name: license_name == "mit",
    )]
)
# check(properties, config=cdp.Config(extensions=extensions))
```
>>>>>>> e2d64ea6
    """
    required_checks : list[RequiredCheck] = field(default_factory=list)
    custom_checks : list[CustomCheck] = field(default_factory=list)
````

Each extension class must implement its own `apply()` method that takes
the `datapackage.json` properties `dict` as input and outputs an `Issue`
list that contains the issues found by that extension.

#### {{< var wip >}} `RequiredCheck`

A sub-item of `Extensions` that allows users to set specific properties
as required that are not required by the Data Package standard. See the
help documentation with `help(RequiredCheck)` for more details.

#### {{< var done >}} `CustomCheck`

A sub-item of `Extensions` that allows users to add an additional,
custom check that `check-datapackage` will run alongside the standard
checks. See the help documentation with `help(CustomCheck)` for more
details.

### {{< var done >}} `Issue`

This class represents an issue that is found when checking a Data
Package.

See the help documentation with
[`help(Issue)`](/docs/reference/Issue.qmd) for more details.

## {{< var planned >}} Configuration file

When we develop the CLI, we'll use a config file to store the settings
contained within the `Config` class. This file will be named `.cdp.toml`
and will be located in the same directory as the `datapackage.json`
file. This is an example of what that file could look like:

``` toml
# The Data Package standard version to check against.
version = "v2"

# Whether to check properties that must *and should* be included.
strict = true

# Exclude all issues related to the "resources" property.
[[exclusions]]
jsonpath = "$.resources"

# Exclude all issues related to the "format" type in the schema.
[[exclusions]]
type = "format"

# Exclude issues that are both a "pattern" type and found in
# the "path" property of the "contributors" field.
[[exclusions]]
jsonpath = "$.contributors[*].path"
type = "pattern"

# Require that the "description" property is included in the Data Package.
[[extensions.required_checks]]
jsonpath = "$.description"
message = "This Data Package needs to include a 'description' property."

# A custom check to ensure that all resource names are lowercase.
[[extensions.custom_checks]]
jsonpath = "$.resources[*].name"
type = "name-lowercase"
message = "The value in the 'name' property of the 'resources' must be lowercase."
check = "lambda name: name.islower()"
```

## Flow

This is the potential flow of using `check-datapackage`:

```{mermaid}
%%| label: fig-interface-flow
%%| fig-cap: "Flow of functions and classes when using `check-datapackage`."
%%| fig-alt: "A flowchart showing the flow of using `check-datapackage`, starting with reading the `datapackage.json` and `.cdp.toml` files, then checking the properties with the config, and finally explaining any issues found."
flowchart TD
    descriptor_file[(datapackage.json)]
    read_json["read_json()"]
    properties[/"Properties<br>(dict)"/]

    config_file[(.cdp.toml)]
    read_config["read_config()"]

    config[/Config/]
    custom_check[/CustomCheck/]
    exclusion[/Exclusion/]
    check["check()"]
    issues[/"list[Issue]"/]

    explain["explain()"]
    messages[/messages/]

    descriptor_file --> read_json --> properties
    config_file --> read_config --> config
    custom_check & exclusion --> config
    custom_check & exclusion -.-> config_file

    properties & config --> check --> issues --> explain --> messages
```<|MERGE_RESOLUTION|>--- conflicted
+++ resolved
@@ -167,7 +167,6 @@
 
     Examples:
 
-<<<<<<< HEAD
         ```python
         # TODO: Add curly brackets around python on the line above when the class has been implemented.
         import check_datapackage as cdp
@@ -190,34 +189,8 @@
                 check=lambda license_name: license_name == "mit",
             )]
         )
-        # check(descriptor, config=cdp.Config(extensions=extensions))
+        # check(properties, config=cdp.Config(extensions=extensions))
         ```
-=======
-        ```{python}
-#| eval: false
-import check_datapackage as cdp
-
-extensions = cdp.Extensions(
-    required_checks=[
-cdp.RequiredCheck(
-    jsonpath="$.description",
-    message="Data Packages must include a description."
-),
-cdp.RequiredCheck(
-    jsonpath="$.contributors[*].email",
-    message="All contributors must have an email address."
-)
-    ],
-    custom_checks=[cdp.CustomCheck(
-type="only-mit",
-jsonpath="$.licenses[*].name",
-message="Data Packages may only be licensed under MIT.",
-check=lambda license_name: license_name == "mit",
-    )]
-)
-# check(properties, config=cdp.Config(extensions=extensions))
-```
->>>>>>> e2d64ea6
     """
     required_checks : list[RequiredCheck] = field(default_factory=list)
     custom_checks : list[CustomCheck] = field(default_factory=list)
