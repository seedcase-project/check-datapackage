--- conflicted
+++ resolved
@@ -154,12 +154,8 @@
 This class represents an issue that is found when checking a Data
 Package.
 
-<<<<<<< HEAD
-See the help documentation with `help(Issue)` for more details.
-=======
 See the help documentation with
 [`help(Issue)`](/docs/reference/issue.qmd) for more details.
->>>>>>> cd7d6c6e
 
 ## Flow
 
