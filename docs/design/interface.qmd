---
title: "Interface"
---

This section of the documentation focuses on the design of the interface
and how it is implemented as Python code.

::: callout-note
We use symbols to indicate parts of the design that are actively being
worked on, done, or planned (see table below). For work that is planned
or is in progress, we include the function signatures and docstrings to
clarify the design. Once the interface is implemented (done), we will
remove the signatures from the documentation and point to the reference
documentation instead. The symbols we use are described in the table
below.

| Status | Description |
|:-----------------------------:|:----------------------------------------|
| {{< var done >}} | Interface that has been implemented. |
| {{< var wip >}} | Interface that is currently being worked on. |
| {{< var planned >}} | Interface that is planned, but isn't being worked on currently. |

: A table showing the symbols used to indicate the status of interface
components, along with their descriptions.
:::

## Inputs

This section describes the inputs accepted by `check-datapackage`.

-   **Properties**: This is a Python dictionary containing the
<<<<<<< HEAD
    properties of a Data Package. Allowed properties are defined in the
    [Data Package standard](https://datapackage.org/). A common use case
    is loading the properties from the `datapackage.json` file (which is
    called a descriptor).
=======
    properties of a Data Package or Data Resource. Allowed properties
    are defined in the [Data Package
    standard](https://datapackage.org/). A common use case is loading
    the properties from the `datapackage.json` file.
>>>>>>> 235b1154
-   **Config:** A `Config` object can optionally be passed to
    `check-datapackage` with settings to modify the behaviour and output
    of the check mechanism.
-   **Error**: A boolean that controls whether the function errors out
    or returns a value if any issues are found.

## Outputs

For each failed check, `check-datapackage` flags the corresponding issue
in the properties. If all checks pass, an empty list is returned.

-   Default mode: The issues are returned as a list without stopping
    program execution.
-   Error mode: The issues result in errors that stop program execution.

## Functions

There are two main functions and two helper functions that we expose in
this package. Together, these functions could be combined to create a
command-line interface.

::: content-hidden
Potentially we could also have a function that lists what the checks are
or lists what fields can be excluded. Not sure if that works better as a
CLI or if it could be used some way as Python code. I didn't include it
for now though.
:::

### {{< var wip >}} `check()`

This is the main function of this package, which will check a Data
Package properties against the Data Package standard, as well as include
any custom exclusions or custom checks listed in the configuration.

See the help documentation with `help(check)` for more details.

The `Config` class is described below. By default, `check()` does not
result in an error when issues are found, but errors can be triggered by
setting `error=True`. We don't want `check-datapackage` to trigger
errors by default because we want to allow users the flexibility to
decide when and how failed checks should be enforced or handled. The
output of this function is a list of `Issue` objects, which are
described below.

### {{< var planned >}} `explain()`

The output of `check()` is a list of `Issue` objects, which are
structured and machine-readable, but not very human-readable and
user-friendly. It's important to have this output to provide structured
information about the issues, but we also want to provide a way to
explain these issues in a more pleasant and ergonomic way.

``` python
def explain(issues: list[Issue]) -> list[str]:
    """Explain a list of issues in a user-friendly way.

    Args:
        issues: A list of `Issue` objects representing issues found while
            checking a Data Package properties.

    Returns:
        A list of user-friendly, human-readable messages
            explaining each issue.
    """
```

### {{< var done >}} `read_json()`

This is a simple helper function to read the `datapackage.json` file
into a Python dictionary. See
[`help(read_json)`](/docs/reference/read_json.qmd) for more details.

### {{< var planned >}} `read_config()`

This is a simple helper function to read a configuration file into a
`Config` object for when we extend to having the configurations in a
file.

``` python
def read_config(path: Path) -> Config:
    """Reads a configuration file into a `Config` object.

    Args:
        path: The path to the configuration file.

    Returns:
        A `Config` object populated with the contents of the configuration
            file.
    """
```

## Classes

With all the configurations kept in one class, we can potentially store
the configuration in a file that can be read into the class, which would
be useful for a CLI interface.

### {{< var done >}} `Config`

`Config` is a class that holds all the configurations for the `check()`
function.

See the help documentation with `help(Config)` for more details.

### {{< var done >}} `Exclusion`

A sub-item of `Config` that expresses checks to exclude. This can be
useful if you want to exclude (or skip) certain checks from the Data
Package standard that are not relevant to your use case.

See the help documentation with `help(Exclusion)` for more details.

#### {{< var wip >}} `Extensions`

This sub-item of `Config` defines extensions, i.e., additional checks
that supplement those specified by the Data Package standard. It
contains subitems that store additional checks, such as `RequiredCheck`
and `CustomCheck`. This `Extensions` class might be expanded to include
more types of extensions.

```` python
@dataclass(frozen=True)
class Extensions:
    """Extensions to the standard checks.

    This contains additional checks to be made alongside the standard
    Data Package checks.

    Attributes:
        required_checks: A list of `RequiredCheck` objects defining properties to set as required.
        custom_checks: A list of `CustomCheck` objects defining extra, custom checks to run alongside the standard
            checks.

    Examples:

        ```{python}
#| eval: false
import check_datapackage as cdp

extensions = cdp.Extensions(
    required_checks=[
        cdp.RequiredCheck(
            jsonpath="$.description",
            message="Data Packages must include a description."
        ),
        cdp.RequiredCheck(
            jsonpath="$.contributors[*].email",
            message="All contributors must have an email address."
        )
    ],
    custom_checks=[cdp.CustomCheck(
        type="only-mit",
        jsonpath="$.licenses[*].name",
        message="Data Packages may only be licensed under MIT.",
        check=lambda license_name: license_name == "mit",
    )]
)
# check(properties, config=cdp.Config(extensions=extensions))
```
    """
    required_checks : list[RequiredCheck] = field(default_factory=list)
    custom_checks : list[CustomCheck] = field(default_factory=list)
````

Each extension class must implement its own `apply()` method that takes
the `datapackage.json` properties `dict` as input and outputs an `Issue`
list that contains the issues found by that extension.

#### {{< var wip >}} `RequiredCheck`

A sub-item of `Extensions` that allows users to set specific properties
as required that are not required by the Data Package standard. See the
help documentation with `help(RequiredCheck)` for more details.

#### {{< var done >}} `CustomCheck`

A sub-item of `Extensions` that allows users to add an additional,
custom check that `check-datapackage` will run alongside the standard
checks. See the help documentation with `help(CustomCheck)` for more
details.

### {{< var done >}} `Issue`

This class represents an issue that is found when checking a Data
Package.

See the help documentation with
[`help(Issue)`](/docs/reference/Issue.qmd) for more details.

## {{< var planned >}} Configuration file

When we develop the CLI, we'll use a config file to store the settings
contained within the `Config` class. This file will be named `.cdp.toml`
and will be located in the same directory as the `datapackage.json`
file. This is an example of what that file could look like:

``` toml
# The Data Package standard version to check against.
version = "v2"

# Whether to check properties that must *and should* be included.
strict = true

# Exclude all issues related to the "resources" property.
[[exclusions]]
jsonpath = "$.resources"

# Exclude all issues related to the "format" type in the schema.
[[exclusions]]
type = "format"

# Exclude issues that are both a "pattern" type and found in
# the "path" property of the "contributors" field.
[[exclusions]]
jsonpath = "$.contributors[*].path"
type = "pattern"

# Require that the "description" property is included in the Data Package.
[[extensions.required_checks]]
jsonpath = "$.description"
message = "This Data Package needs to include a 'description' property."

# A custom check to ensure that all resource names are lowercase.
[[extensions.custom_checks]]
jsonpath = "$.resources[*].name"
type = "name-lowercase"
message = "The value in the 'name' property of the 'resources' must be lowercase."
check = "lambda name: name.islower()"
```

## Flow

This is the potential flow of using `check-datapackage`:

```{mermaid}
%%| label: fig-interface-flow
%%| fig-cap: "Flow of functions and classes when using `check-datapackage`."
%%| fig-alt: "A flowchart showing the flow of using `check-datapackage`, starting with reading the `datapackage.json` and `.cdp.toml` files, then checking the properties with the config, and finally explaining any issues found."
flowchart TD
    descriptor_file[(datapackage.json)]
    read_json["read_json()"]
    properties[/"Properties<br>(dict)"/]

    config_file[(.cdp.toml)]
    read_config["read_config()"]

    config[/Config/]
    custom_check[/CustomCheck/]
    exclusion[/Exclusion/]
    check["check()"]
    issues[/"list[Issue]"/]

    explain["explain()"]
    messages[/messages/]

    descriptor_file --> read_json --> properties
    config_file --> read_config --> config
    custom_check & exclusion --> config
    custom_check & exclusion -.-> config_file

    properties & config --> check --> issues --> explain --> messages
```<|MERGE_RESOLUTION|>--- conflicted
+++ resolved
@@ -29,17 +29,9 @@
 This section describes the inputs accepted by `check-datapackage`.
 
 -   **Properties**: This is a Python dictionary containing the
-<<<<<<< HEAD
     properties of a Data Package. Allowed properties are defined in the
     [Data Package standard](https://datapackage.org/). A common use case
-    is loading the properties from the `datapackage.json` file (which is
-    called a descriptor).
-=======
-    properties of a Data Package or Data Resource. Allowed properties
-    are defined in the [Data Package
-    standard](https://datapackage.org/). A common use case is loading
-    the properties from the `datapackage.json` file.
->>>>>>> 235b1154
+    is loading the properties from the `datapackage.json` file.
 -   **Config:** A `Config` object can optionally be passed to
     `check-datapackage` with settings to modify the behaviour and output
     of the check mechanism.
@@ -181,20 +173,20 @@
 
 extensions = cdp.Extensions(
     required_checks=[
-        cdp.RequiredCheck(
-            jsonpath="$.description",
-            message="Data Packages must include a description."
-        ),
-        cdp.RequiredCheck(
-            jsonpath="$.contributors[*].email",
-            message="All contributors must have an email address."
-        )
+cdp.RequiredCheck(
+    jsonpath="$.description",
+    message="Data Packages must include a description."
+),
+cdp.RequiredCheck(
+    jsonpath="$.contributors[*].email",
+    message="All contributors must have an email address."
+)
     ],
     custom_checks=[cdp.CustomCheck(
-        type="only-mit",
-        jsonpath="$.licenses[*].name",
-        message="Data Packages may only be licensed under MIT.",
-        check=lambda license_name: license_name == "mit",
+type="only-mit",
+jsonpath="$.licenses[*].name",
+message="Data Packages may only be licensed under MIT.",
+check=lambda license_name: license_name == "mit",
     )]
 )
 # check(properties, config=cdp.Config(extensions=extensions))
