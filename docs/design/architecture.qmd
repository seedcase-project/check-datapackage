---
title: "Architecture"
---

This documentation contains the architectural design for
`check-datapackage`. For design details of the Seedcase Project as a
whole, see the [Seedcase Design](https://design.seedcase-project.org)
documentation.

This document outlines the architecture of `check-datapackage` mostly to
ensure the team shares a common understanding before implementation, but
also to communicate the design to anyone else interested in the internal
workings of the package.

## User types {#user-types}

This section describes the different users we expect and design for:

-   **Owner:** Creates and owns the Data Package. Wants to ensure that
    the Data Package is compliant with the Data Package standard on a
    general level.
-   **Manager:** Manages and edits the properties within the Data
    Package. Wants to make sure that whenever changes are made to the
    properties (e.g., the `description` field is updated), the Data
    Package remains compliant with the standard.
-   **Developer:** Contributes to building up the Data Package including
    the data itself and/or the infrastructure around it. Wants to ensure
    that changes don't impact the compliance of the Data Package. Might
    add extensions (additional checks) or exclude certain Data Package
    checks to fit the specific needs of the project.

## Naming

This section contains a naming scheme for `check-datapackage` that is
inspired by the [Data Package standard](https://datapackage.org/).

Overall, we follow the Data Package terminology where possible to keep
things consistent. However, we also introduce some new terms and
concepts specific to `check-datapackage`. The main objects and actions
used throughout the package can be found in the tables below.

### Objects

| Object | Description |
|----------------------------|--------------------------------------------|
| package | A Data Package that contains a collection of related data resources and descriptor(s). |
| descriptor | A standalone and complete metadata structure contained in a JSON file, for example, in `datapackage.json`. |
| properties | Metadata fields (name-value pairs) of a descriptor loaded as a Python dictionary. This can be a subset of the original descriptor or the entire structure. |
| schema | The JSON schema defining the Data Package standard. |
| config | An object containing settings for modifying the behaviour and output of the check mechanism. |

: Objects used throughout `check-datapackage`.

### Actions

| Action | Description |
|----------------------------|--------------------------------------------|
| check | Check that a descriptor conforms to the Data Package standard. |
| explain | Explain issues flagged by the check action in more detail using non-technical language. |
| read | Read various files, such as a Data Package descriptor or a configuration file. |

: Actions that `check-datapackage` can perform.

## C4 Models

This section contains the [C4 Models](https://c4model.com/) for
`check-datapackage`. The C4 Model is an established visualisation
approach to describe the architecture of a software system. It breaks
the system down into four levels of architectural abstraction: System
context, containers, components, and code.

### System context

The system context diagram shows the users and any external systems that
interact with `check-datapackage`. This includes the user types and the
Data Package standard.

`check-datapackage` receives the definitions of the Data Package
<<<<<<< HEAD
descriptor's structure---including properties that [must or should](https://datapackage.org/standard/data-package/#language) be
included and their formats---from the Data Package standard (version 2). The
standard provides this information through versioned JSON Schema
profiles that define required properties and textual descriptions that
outline compliance.
=======
descriptor's structure---including required properties, their formats,
and recommended fields---from the Data Package standard. The standard
provides this information through versioned JSON Schema profiles that
define required properties and textual descriptions that outline
recommendations.

::: callout-note
In the initial version of `check-datapackage`, we only support the
second edition of the Data Package standard (v2.0). However, we plan to
extend this to support future editions as they are released, as well as
the first edition to ensure backward compatibility.
:::
>>>>>>> 0008ff58

The users, described in the [User types](#user-types) section, provide
`check-datapackage` with their Data Package's descriptor to check its
compliance with the standard.

```{mermaid}
%%| label: fig-c4-context
%%| fig-cap: "C4 system context diagram showing the anticipated users and the external system (the Data Package standard) `check-datapackage` interacts with."
flowchart LR

    subgraph "Users"
        user_owner("Owner<br>[person]")
        user_manager("Manager<br>[person]")
        user_developer("Developer<br>[person]")
    end

    dp_standard("Data Package<br>[standard]")
    check("check-datapackage<br>[Python package]")


    dp_standard --"Definition of the standard"--> check
    Users --"Check Data Package<br>descriptor"--> check
    %% Styling
    style Users fill:#FFFFFF, color:#000000
```

### Container

In C4, a [container diagram](https://c4model.com/diagrams/container)
zooms in on the system boundary to show the *containers* within it, such
as web applications or databases. This diagram displays the main
containers of `check-datapackage`, their responsibilities, and how they
interact, including the technologies used for each.

Currently, we build `check-datapackage` with a single container---the
core Python package---but we've designed it to be extendable as a
command line interface (CLI) in the future. With a CLI, we want to ease
the process of implementing the checks in e.g., continuous integration
pipelines.

```{mermaid}
%%| label: fig-c4-container
%%| fig-cap: "C4 container diagram showing the core Python package in `check-datapackage` and the future command line interface (displayed dashed)."
flowchart LR

    users("Users<br>[person]")
    dp_standard("Data Package<br>[standard]")

    subgraph "check-datapackage"
        python("Core Python Package<br>[Python, JSON schema]")
        cli("CLI<br>[Python]")

    python -. "Provides<br>functionality" .-> cli
    end

    dp_standard --"Definition of the standard"--> python
    users --"Check Data Package<br>descriptor programmatically"--> python
    users -. "Check Data Package<br>descriptor via the CLI" .-> cli

    %% Styling
    style check-datapackage fill:#FFFFFF, color:#000000
    style cli fill:#FFFFFF, stroke-dasharray: 5 5
```

### Component/code

In the diagram below, we zoom in on the core Python package container to
show its internal components. In C4, a
[component](https://c4model.com/abstractions/component) is "a grouping
of related functionality encapsulated behind a well-defined interface",
like a class or a module, while
[code](https://c4model.com/abstractions/code) is the basic building
blocks, such as classes and functions.

Because the core Python package is relatively small and simple, and
because both component and code diagrams include classes, we combine the
component and code levels of the C4 model into a single diagram as shown
below. This diagram shows the main classes and functions within the core
Python package. Because the CLI is only a planned future extension, we
do not include a component/code diagram for it at this time.

```{mermaid}
%%| label: fig-c4-component
%%| fig-cap: "C4 component diagram showing the parts of the Python package and their connections."
flowchart LR

    subgraph python_package["Core Python Package"]

        subgraph config_file["Configuration file"]
            config("Config<br>[class]")
            exclusion("Exclusion<br>[class]")
            extension("Extension<br>[class]")
        end

        read_config["read_config()<br>[function]"]
        read_json["read_json()<br>[function]"]
        check("check()<br>[function]")
        explain("explain()<br>[function]")

        exclusion --"Defines checks to exclude"--> config
        extension --"Defines additional checks"--> config
        config_file -. "Reads configuration<br>from file" .-> read_config

        read_json --"Provides properties as dict"--> check
        read_config -. "Adds check<br>configurations" .-> check
        config --"Adds check<br>configurations"--> check

        check --"Passes found issues<br>to get non-technical<br>explanation"--> explain
    end

    dp_standard("Data Package<br>[standard]")
    user("User<br>[person]")

    dp_standard --"Defines the Data<br>Package standard"--> check
    user --"Provides datapackage.json<br>to check"--> read_json
    user --"Provides configuration file<br>(optional)"--> config_file

    %% Styling
    style python_package fill:#FFFFFF, color:#000000
    style config_file fill:#FFFFFF, color:#000000, stroke-dasharray: 5 5
```

For more details on the individual classes and functions, see the
[interface documentation](/docs/design/interface.qmd) and the [reference
documentation](/docs/reference/index.qmd).<|MERGE_RESOLUTION|>--- conflicted
+++ resolved
@@ -76,18 +76,12 @@
 Data Package standard.
 
 `check-datapackage` receives the definitions of the Data Package
-<<<<<<< HEAD
-descriptor's structure---including properties that [must or should](https://datapackage.org/standard/data-package/#language) be
+descriptor's structure---including properties that [must or 
+should](https://datapackage.org/standard/data-package/#language) be
 included and their formats---from the Data Package standard (version 2). The
 standard provides this information through versioned JSON Schema
 profiles that define required properties and textual descriptions that
 outline compliance.
-=======
-descriptor's structure---including required properties, their formats,
-and recommended fields---from the Data Package standard. The standard
-provides this information through versioned JSON Schema profiles that
-define required properties and textual descriptions that outline
-recommendations.
 
 ::: callout-note
 In the initial version of `check-datapackage`, we only support the
@@ -95,7 +89,6 @@
 extend this to support future editions as they are released, as well as
 the first edition to ensure backward compatibility.
 :::
->>>>>>> 0008ff58
 
 The users, described in the [User types](#user-types) section, provide
 `check-datapackage` with their Data Package's descriptor to check its
