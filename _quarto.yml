--- conflicted
+++ resolved
@@ -73,12 +73,9 @@
     desc: Classes to configure behaviour of the checks.
     contents:
     - name: Config
+    - name: Extensions
     - name: CustomCheck
-<<<<<<< HEAD
-    - name: Extensions
-=======
     - name: RequiredCheck
->>>>>>> 0b218b5a
     - name: Exclusion
 
   - title: Output
