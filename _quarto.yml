project:
  type: seedcase-theme

website:
  title: "Check Data Package"
  site-url: "https://check-datapackage.seedcase-project.org"
  repo-url: "https://github.com/seedcase-project/check-datapackage"
  page-navigation: true
  navbar:
    pinned: true
    title: false
    logo: "_extensions/seedcase-project/seedcase-theme/logos/navbar-logo-check-datapackage.svg"
    logo-alt: "check-datapackage: Main page"
    left:
      - text: "Overview"
        href: docs/index.qmd
      - text: "Guide"
        href: docs/guide/index.qmd
      - text: "Design"
        href: docs/design/index.qmd
      - text: "Reference"
        href: docs/reference/index.qmd
    tools:
      - icon: github
        href: "https://github.com/seedcase-project/check-datapackage"
        aria-label: "GitHub icon: Source code"
      - icon: house
        href: "https://seedcase-project.org"
        aria-label: "House icon: Main website for the Seedcase Project"
  sidebar:
    - id: overview
      pinned: true
      style: "floating"
      contents:
        - docs/index.qmd
        - CHANGELOG.md
        - CONTRIBUTING.md
    - id: design
      contents:
        - section: "Design"
          href: docs/design/index.qmd
          contents:
            - docs/design/architecture.qmd
            - docs/design/interface.qmd
    - id: guide
      contents:
        - section: "Guide"
          href: docs/guide/index.qmd
          contents:
           - auto: "docs/guide/*.qmd"

quartodoc:
  sidebar: "docs/reference/_sidebar.yml"
  style: "pkgdown"
  dir: "docs/reference"
  package: "check_datapackage"
  parser: google
  dynamic: true
  renderer:
    style: _renderer.py
    table_style: description-list
    show_signature_annotations: true
  options: null
  sections:
  - title: check_datapackage
    desc: Classes and functions in `check_datapackage`.
    contents:
    - name: check
    - name: read_json
    - name: Config
    - name: CustomCheck
<<<<<<< HEAD
    - name: RequiredCheck
    - name: Exclude
=======
    - name: Exclusion
>>>>>>> 6f67ae6f
    - name: Issue
    - name: example_package_properties
    - name: example_resource_properties

metadata-files:
  - docs/reference/_sidebar.yml

format:
  seedcase-theme-html:
    theme:
      - brand
    include-before-body:
      - "docs/includes/site-counter.html"

editor:
  markdown:
    wrap: 72
    canonical: true<|MERGE_RESOLUTION|>--- conflicted
+++ resolved
@@ -69,12 +69,8 @@
     - name: read_json
     - name: Config
     - name: CustomCheck
-<<<<<<< HEAD
     - name: RequiredCheck
-    - name: Exclude
-=======
     - name: Exclusion
->>>>>>> 6f67ae6f
     - name: Issue
     - name: example_package_properties
     - name: example_resource_properties
