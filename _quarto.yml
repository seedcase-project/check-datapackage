--- conflicted
+++ resolved
@@ -33,18 +33,14 @@
       pinned: true
       style: "floating"
       contents:
-<<<<<<< HEAD
         - docs/index.qmd
         - CHANGELOG.qmd
         - CONTRIBUTING.md
     - id: design
       contents:
-        - text: "Design"
-=======
         - section: "Design"
->>>>>>> 9183714f
-          href: docs/design/index.qmd
           contents:
+            - docs/design/index.qmd
             - docs/design/architecture.qmd
     - id: guide
       contents:
