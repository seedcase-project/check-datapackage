--- conflicted
+++ resolved
@@ -66,14 +66,11 @@
     desc: Classes and functions in `check_datapackage`.
     contents:
     - name: check
+    - name: read_json
     - name: Config
     - name: Exclude
     - name: Rule
-<<<<<<< HEAD
-    - name: read_json
-=======
     - name: Issue
->>>>>>> 689002f4
 
 metadata-files:
   - docs/reference/_sidebar.yml
