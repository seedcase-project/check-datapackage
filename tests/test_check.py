from check_datapackage.check import check
from check_datapackage.config import Config

# Without recommendations


def test_passes_matching_descriptor_with_resources():
    """Should pass descriptor matching the schema."""
    descriptor = {
        "name": "a name with spaces",
        "title": "A Title",
        "created": "2024-05-14T05:00:01+00:00",
        "version": "a version",
        "contributors": [{"email": "jane@doe.com"}],
        "sources": [{"email": "jane@doe.com"}],
        "resources": [{"name": "a name", "path": "data.csv"}],
    }

    assert check(descriptor) == []


def test_fails_descriptor_without_resources():
    """Should fail descriptor without resources."""
    descriptor = {"name": "a name with spaces"}

    issues = check(descriptor)

    assert len(issues) == 1
    assert issues[0].type == "required"
    assert issues[0].jsonpath == "$.resources"


<<<<<<< HEAD
def test_fails_descriptor_with_empty_resources():
    """Should fail descriptor with an empty resources array."""
    descriptor = {
        "name": "a name with spaces",
        "resources": [],
=======
@mark.parametrize(
    "resources, jsonpath, num_issues",
    [
        ([], "$.resources", 1),
        ([{}], "$.resources[0].data", 3),
        ([{"name": "a name", "path": "/a/bad/path"}], "$.resources[0].path", 2),
    ],
)
def test_fails_descriptor_with_bad_resources(resources, jsonpath, num_issues):
    """Should fail descriptor with malformed resources."""
    descriptor = {
        "name": "a name with spaces",
        "resources": resources,
    }

    issues = check(descriptor)

    assert len(issues) == num_issues
    assert issues[0].jsonpath == jsonpath


def test_fails_descriptor_with_missing_required_fields():
    """Should fail descriptor with missing required fields."""
    descriptor = {
        "name": "a name",
        "resources": [{"name": "a name", "path": "data.csv"}],
        "licenses": [{"title": "my license"}],
>>>>>>> df9ed5ae
    }

    issues = check(descriptor)

<<<<<<< HEAD
    assert len(issues) == 1
    assert issues[0].location == "$.resources"
=======
    assert len(issues) == 2
    assert all(issue.type == "required" for issue in issues)
    assert {issue.jsonpath for issue in issues} == {
        "$.licenses[0].name",
        "$.licenses[0].path",
    }
>>>>>>> df9ed5ae


def test_fails_descriptor_with_bad_type():
    """Should fail descriptor with a field of the wrong type."""
    descriptor = {
        "name": 123,
        "resources": [{"name": "a name", "path": "data.csv"}],
    }
    issues = check(descriptor)

    assert len(issues) == 1
    assert issues[0].type == "type"
    assert issues[0].jsonpath == "$.name"


def test_fails_descriptor_with_bad_format():
    """Should fail descriptor with a field of the wrong format."""
    descriptor = {
        "name": "a name",
        "resources": [{"name": "a name", "path": "data.csv"}],
        "homepage": "not a URL",
    }

    issues = check(descriptor)

    assert len(issues) == 1
    assert issues[0].type == "format"
    assert issues[0].jsonpath == "$.homepage"


def test_fails_descriptor_with_pattern_mismatch():
    """Should fail descriptor with a field that does not match the pattern."""
    descriptor = {
        "name": "a name",
        "resources": [{"name": "a name", "path": "data.csv"}],
        "contributors": [{"path": "/a/bad/path"}],
    }

    issues = check(descriptor)

    assert len(issues) == 1
    assert issues[0].type == "pattern"
    assert issues[0].jsonpath == "$.contributors[0].path"


# With recommendations


def test_passes_matching_descriptor_with_recommendations():
    """Should pass descriptor matching recommendations."""
    descriptor = {
        "name": "a-name-with-no-spaces",
        "title": "A Title",
        "id": "123",
        "created": "2024-05-14T05:00:01+00:00",
        "version": "3.2.1",
        "contributors": [{"title": "a contributor"}],
        "sources": [{"title": "a source"}],
        "licenses": [{"name": "a-license"}],
        "resources": [{"name": "a-name-with-no-spaces", "path": "data.csv"}],
    }

    assert check(descriptor, config=Config(strict=True)) == []


def test_fails_descriptor_with_missing_required_fields_with_recommendations():
    """Should fail descriptor with missing required fields."""
    descriptor = {
        "resources": [{"name": "a-name-with-no-spaces", "path": "data.csv"}],
    }

    issues = check(descriptor, config=Config(strict=True))

    assert len(issues) == 3
    assert all(issue.type == "required" for issue in issues)


def test_fails_descriptor_violating_recommendations():
    """Should fail descriptor that do not meet the recommendations."""
    descriptor = {
        "name": "a name with spaces",
        "id": "123",
        "version": "not semver",
        "contributors": [{"email": "jane@doe.com"}],
        "sources": [{"email": "jane@doe.com"}],
        "licenses": [{"name": "a-license"}],
        "resources": [{"name": "a name with spaces", "path": "data.csv"}],
    }

    issues = check(descriptor, config=Config(strict=True))

    assert len(issues) == 5
    assert {issue.jsonpath for issue in issues} == {
        "$.name",
        "$.version",
        "$.contributors[0].title",
        "$.sources[0].title",
        "$.resources[0].name",
    }<|MERGE_RESOLUTION|>--- conflicted
+++ resolved
@@ -30,56 +30,17 @@
     assert issues[0].jsonpath == "$.resources"
 
 
-<<<<<<< HEAD
 def test_fails_descriptor_with_empty_resources():
     """Should fail descriptor with an empty resources array."""
     descriptor = {
         "name": "a name with spaces",
         "resources": [],
-=======
-@mark.parametrize(
-    "resources, jsonpath, num_issues",
-    [
-        ([], "$.resources", 1),
-        ([{}], "$.resources[0].data", 3),
-        ([{"name": "a name", "path": "/a/bad/path"}], "$.resources[0].path", 2),
-    ],
-)
-def test_fails_descriptor_with_bad_resources(resources, jsonpath, num_issues):
-    """Should fail descriptor with malformed resources."""
-    descriptor = {
-        "name": "a name with spaces",
-        "resources": resources,
     }
 
     issues = check(descriptor)
 
-    assert len(issues) == num_issues
-    assert issues[0].jsonpath == jsonpath
-
-
-def test_fails_descriptor_with_missing_required_fields():
-    """Should fail descriptor with missing required fields."""
-    descriptor = {
-        "name": "a name",
-        "resources": [{"name": "a name", "path": "data.csv"}],
-        "licenses": [{"title": "my license"}],
->>>>>>> df9ed5ae
-    }
-
-    issues = check(descriptor)
-
-<<<<<<< HEAD
     assert len(issues) == 1
-    assert issues[0].location == "$.resources"
-=======
-    assert len(issues) == 2
-    assert all(issue.type == "required" for issue in issues)
-    assert {issue.jsonpath for issue in issues} == {
-        "$.licenses[0].name",
-        "$.licenses[0].path",
-    }
->>>>>>> df9ed5ae
+    assert issues[0].jsonpath == "$.resources"
 
 
 def test_fails_descriptor_with_bad_type():
