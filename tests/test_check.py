from typing import Any

from pytest import mark, raises

from check_datapackage.check import DataPackageError, check
from check_datapackage.config import Config
from check_datapackage.constants import FIELD_TYPES
from check_datapackage.examples import (
    example_package_properties,
    example_resource_properties,
)
from check_datapackage.exclusion import Exclusion
from check_datapackage.extensions import Extensions
from check_datapackage.internals import _map
from tests.test_extensions import lowercase_check

# "MUST" checks


def test_passes_matching_properties_with_resources():
    """Should pass properties matching the schema."""
    properties = example_package_properties()

    assert check(properties) == []


def test_fails_properties_without_resources():
    """Should fail properties without resources."""
    properties = {"name": "a name with spaces"}

    issues = check(properties)

    assert len(issues) == 1
    assert issues[0].type == "required"
    assert issues[0].jsonpath == "$.resources"


def test_fails_properties_with_empty_resources():
    """Should fail properties with an empty resources array."""
    properties: dict[str, Any] = {
        "name": "a name with spaces",
        "resources": [],
    }

    issues = check(properties)

    assert len(issues) == 1
    assert issues[0].jsonpath == "$.resources"


def test_fails_properties_with_bad_type():
    """Should fail properties with a field of the wrong type."""
    properties: dict[str, Any] = {
        "name": 123,
        "resources": [{"name": "a name", "path": "data.csv"}],
    }
    issues = check(properties)

    assert len(issues) == 1
    assert issues[0].type == "type"
    assert issues[0].jsonpath == "$.name"


def test_fails_properties_with_bad_format():
    """Should fail properties with a field of the wrong format."""
    properties: dict[str, Any] = {
        "name": "a name",
        "resources": [{"name": "a name", "path": "data.csv"}],
        "homepage": "not a URL",
    }

    issues = check(properties)

    assert len(issues) == 1
    assert issues[0].type == "format"
    assert issues[0].jsonpath == "$.homepage"


def test_fails_properties_with_pattern_mismatch():
    """Should fail properties with a field that does not match the pattern."""
    properties: dict[str, Any] = {
        "name": "a name",
        "resources": [{"name": "a name", "path": "data.csv"}],
        "contributors": [{"path": "/a/bad/path"}],
    }

    issues = check(properties)

    assert len(issues) == 1
    assert issues[0].type == "pattern"
    assert issues[0].jsonpath == "$.contributors[0].path"


# "SHOULD" checks


def test_passes_matching_properties_with_should():
    """Should pass properties matching "SHOULD" specifications."""
    properties: dict[str, Any] = {
        "name": "a-name-with-no-spaces",
        "title": "A Title",
        "id": "123",
        "created": "2024-05-14T05:00:01+00:00",
        "version": "3.2.1",
        "contributors": [{"title": "a contributor"}],
        "sources": [{"title": "a source"}],
        "licenses": [{"name": "a-license"}],
        "resources": [{"name": "a-name-with-no-spaces", "path": "data.csv"}],
    }

    assert check(properties, config=Config(strict=True)) == []


def test_fails_properties_with_missing_required_fields_in_should():
    """Should fail properties with missing required properties in strict mode."""
    properties: dict[str, Any] = {
        "resources": [{"name": "a-name-with-no-spaces", "path": "data.csv"}],
    }

    issues = check(properties, config=Config(strict=True))

    assert len(issues) == 3
    assert all(issue.type == "required" for issue in issues)


def test_fails_properties_violating_should():
    """Should fail properties that do not meet "SHOULD" specifications."""
    properties: dict[str, Any] = {
        "name": "a name with spaces",
        "id": "123",
        "version": "not semver",
        "contributors": [{"email": "jane@doe.com"}],
        "sources": [{"email": "jane@doe.com"}],
        "licenses": [{"name": "a-license"}],
        "resources": [{"name": "a name with spaces", "path": "data.csv"}],
    }

    issues = check(properties, config=Config(strict=True))

    assert len(issues) == 5
    assert {issue.jsonpath for issue in issues} == {
        "$.name",
        "$.version",
        "$.contributors[0].title",
        "$.sources[0].title",
        "$.resources[0].name",
    }


def test_exclusion_does_not_exclude_custom_check():
    """Exclusion should not exclude custom check if types do not match."""
    properties = example_package_properties()
    properties["name"] = "ALLCAPS"
    del properties["resources"]
    exclusion_required = Exclusion(type="required")
    config = Config(
        extensions=Extensions(custom_checks=[lowercase_check]),
        exclusions=[exclusion_required],
    )

    issues = check(properties, config=config)

    assert len(issues) == 1
    assert issues[0].type == "lowercase"


def test_exclusion_does_exclude_custom_check():
    """Exclusion should exclude custom check if types match."""
    properties = example_package_properties()
    properties["name"] = "ALLCAPS"
    exclusion_lowercase = Exclusion(type=lowercase_check.type)
    config = Config(
        extensions=Extensions(custom_checks=[lowercase_check]),
        exclusions=[exclusion_lowercase],
    )

    issues = check(properties, config=config)

    assert issues == []


# Issues at $.resources[x]


def test_pass_with_resource_path_missing():
    properties = example_package_properties()
    properties["resources"][0]["data"] = [1, 2, 3]
    del properties["resources"][0]["path"]

    assert check(properties) == []


def test_fail_with_resource_name_path_and_data_missing():
    properties = example_package_properties()
    del properties["resources"][0]["name"]
    del properties["resources"][0]["path"]

    issues = check(properties)

    assert len(issues) == 2
    assert issues[0].jsonpath == "$.resources[0]"
    assert issues[0].type == "required"
    assert issues[1].jsonpath == "$.resources[0].name"
    assert issues[1].type == "required"


def test_fail_with_only_resource_name_missing():
    properties = example_package_properties()
    del properties["resources"][0]["name"]

    issues = check(properties)

    assert len(issues) == 1
    assert issues[0].jsonpath == "$.resources[0].name"
    assert issues[0].type == "required"


def test_fail_with_multiple_resources():
    properties = example_package_properties()
    properties["resources"].append(example_resource_properties())
    del properties["resources"][0]["path"]
    del properties["resources"][1]["path"]

    issues = check(properties)

    assert len(issues) == 2
    assert issues[0].jsonpath == "$.resources[0]"
    assert issues[0].type == "required"
    assert issues[1].jsonpath == "$.resources[1]"
    assert issues[1].type == "required"


def test_fail_with_both_resource_path_and_data_present():
    properties = example_package_properties()
    properties["resources"][0]["data"] = [1, 2, 3]

    issues = check(properties)

    assert len(issues) == 1
    assert issues[0].type == "oneOf"


def test_fail_one_resource_pass_another():
    properties = example_package_properties()
    resource2 = example_resource_properties()
    properties["resources"].append(resource2)
    del properties["resources"][0]["path"]

    issues = check(properties)

    assert len(issues) == 1
    assert issues[0].type == "required"


# Issues at $.resources[x].path


@mark.parametrize(
    "path, location, type",
    [
        (123, "$.resources[0].path", "type"),
        ("/bad/path", "$.resources[0].path", "pattern"),
        ([], "$.resources[0].path", "minItems"),
        ([123], "$.resources[0].path[0]", "type"),
        (["/bad/path"], "$.resources[0].path[0]", "pattern"),
    ],
)
def test_fail_with_bad_resource_path(path, location, type):
    properties = example_package_properties()
    properties["resources"][0]["path"] = path

    issues = check(properties)

    assert len(issues) == 1
    assert issues[0].type == type
    assert issues[0].jsonpath == location


def test_fail_empty_field():
    properties = example_package_properties()
    properties["resources"][0]["schema"]["fields"][0] = {}

    issues = check(properties)

    assert len(issues) == 1
    assert issues[0].type == "required"
    assert issues[0].jsonpath == "$.resources[0].schema.fields[0].name"


def test_fail_unknown_field():
    properties = example_package_properties()
    properties["resources"][0]["schema"]["fields"][0]["type"] = "unknown"

    issues = check(properties)

    assert len(issues) == 1
    assert issues[0].type == "enum"
    assert issues[0].jsonpath == "$.resources[0].schema.fields[0].type"


@mark.parametrize("type", FIELD_TYPES)
def test_fail_field_with_bad_property(type):
    properties = example_package_properties()
    properties["resources"][0]["schema"]["fields"][0]["type"] = type
    properties["resources"][0]["schema"]["fields"][0]["title"] = 4

    issues = check(properties)

    assert len(issues) == 1
    assert issues[0].type == "type"
    assert issues[0].jsonpath == "$.resources[0].schema.fields[0].title"


def test_fail_field_with_bad_format():
    properties = example_package_properties()
    properties["resources"][0]["schema"]["fields"][0]["format"] = 4

    issues = check(properties)

    assert len(issues) == 1
    assert issues[0].type == "enum"
    assert issues[0].jsonpath == "$.resources[0].schema.fields[0].format"


def test_fail_unknown_field_with_bad_property():
    properties = example_package_properties()
    properties["resources"][0]["schema"]["fields"][0]["title"] = 4
    properties["resources"][0]["schema"]["fields"][0]["type"] = "unknown"

    issues = check(properties)

    assert len(issues) == 1
    assert issues[0].type == "enum"
    assert issues[0].jsonpath == "$.resources[0].schema.fields[0].type"


def test_pass_good_foreign_keys():
    properties = example_package_properties()
    properties["resources"][0]["schema"]["foreignKeys"] = [
        {
            "fields": "purchase",
            "reference": {
                "resource": "purchases",
                "fields": "purchase_id",
            },
        },
        {
            "fields": ["first_name", "last_name"],
            "reference": {
                "resource": "customers",
                "fields": ["first_name", "last_name"],
            },
        },
    ]

    issues = check(properties)

    assert issues == []


def test_fail_foreign_keys_of_bad_type():
    properties = example_package_properties()
    properties["resources"][0]["schema"]["foreignKeys"] = 123

    issues = check(properties)

    assert len(issues) == 1
    assert issues[0].type == "type"
    assert issues[0].jsonpath == "$.resources[0].schema.foreignKeys"


@mark.parametrize("ref_fields", ["purchase_id", ["purchase_id"], 123, []])
def test_fail_foreign_keys_with_missing_fields(ref_fields):
    properties = example_package_properties()
    properties["resources"][0]["schema"]["foreignKeys"] = [
        {
            # fields missing
            "reference": {
                "resource": "purchases",
                "fields": ref_fields,
            },
        },
    ]

    issues = check(properties)

    assert len(issues) == 1
    assert issues[0].type == "required"
    assert issues[0].jsonpath == "$.resources[0].schema.foreignKeys[0].fields"


def test_fail_package_license_with_no_name_or_path():
    properties = example_package_properties()
    del properties["licenses"][0]["name"]

    issues = check(properties)

    assert len(issues) == 1
    assert issues[0].type == "required"
    assert issues[0].jsonpath == "$.licenses[0]"


def test_fail_resource_license_with_no_name_or_path():
    properties = example_package_properties()
    properties["resources"][0]["licenses"] = [{}]

    issues = check(properties)

    assert len(issues) == 1
    assert issues[0].type == "required"
    assert issues[0].jsonpath == "$.resources[0].licenses[0]"


<<<<<<< HEAD
def test_fail_field_with_non_unique_enum_values():
    """Fail a field whose enum array contains duplicate values."""
    properties = example_package_properties()
    properties["resources"][0]["schema"]["fields"][0]["type"] = "number"
    properties["resources"][0]["schema"]["fields"][0]["constraints"] = {"enum": [1, 1]}
=======
@mark.parametrize("ref_fields", ["purchase_id", ["purchase_id"], 123, []])
def test_fail_foreign_keys_with_bad_fields(ref_fields):
    properties = example_package_properties()
    properties["resources"][0]["schema"]["foreignKeys"] = [
        {
            "fields": 123,
            "reference": {
                "fields": ref_fields,
            },
        },
    ]
>>>>>>> 8098f488

    issues = check(properties)

    assert len(issues) == 1
<<<<<<< HEAD
    assert issues[0].type == "uniqueItems"
    assert issues[0].jsonpath == "$.resources[0].schema.fields[0].constraints.enum"


def test_fail_unknown_field_with_bad_enum_constraint():
    """Fail a field whose enum constraint is the wrong type when the field's
    type is unknown."""
    properties = example_package_properties()
    properties["resources"][0]["schema"]["fields"][0]["type"] = "unknown"
    properties["resources"][0]["schema"]["fields"][0]["constraints"] = {"enum": {}}

    issues = check(properties)

    assert len(issues) == 1
    assert issues[0].type == "enum"
    assert issues[0].jsonpath == "$.resources[0].schema.fields[0].type"


def test_fail_simple_field_with_bad_enum_constraint():
    """Fail a field whose enum values are the wrong type when enum values can
    have only one type."""
    properties = example_package_properties()
    # Expecting enum array to contain strings
    properties["resources"][0]["schema"]["fields"][0]["constraints"] = {"enum": [1]}
=======
    assert issues[0].type == "type"
    assert issues[0].jsonpath == "$.resources[0].schema.foreignKeys[0].fields"


def test_fail_foreign_keys_with_bad_fields_while_keeping_other_issues():
    properties = example_package_properties()
    properties["resources"][0]["schema"]["foreignKeys"] = [
        {
            "fields": 123,
            # reference.fields missing
            "reference": {"resource": 123},
        },
    ]

    issues = check(properties)

    assert len(issues) == 3
    assert _map(issues, lambda issue: issue.type) == ["type", "required", "type"]


@mark.parametrize(
    "fields, ref_fields",
    [
        ("purchase", ["purchase_id"]),
        (["purchase"], "purchase_id"),
    ],
)
def test_fail_foreign_keys_with_mismatched_types(fields, ref_fields):
    properties = example_package_properties()
    properties["resources"][0]["schema"]["foreignKeys"] = [
        {
            "fields": fields,
            "reference": {
                "fields": ref_fields,
            },
        },
    ]
>>>>>>> 8098f488

    issues = check(properties)

    assert len(issues) == 1
    assert issues[0].type == "type"
<<<<<<< HEAD
    assert issues[0].jsonpath == "$.resources[0].schema.fields[0].constraints.enum[0]"


def test_fail_complex_field_with_bad_enum_constraint():
    """Fail a field whose enum values are the wrong type when enum values can
    have multiple types."""
    properties = example_package_properties()
    properties["resources"][0]["schema"]["fields"][0]["type"] = "number"
    # Expecting enum array to contain numbers or strings
    properties["resources"][0]["schema"]["fields"][0]["constraints"] = {
        "enum": [{}],
    }
=======
    assert issues[0].jsonpath == "$.resources[0].schema.foreignKeys[0].reference.fields"


def test_fail_foreign_keys_with_bad_array():
    properties = example_package_properties()
    properties["resources"][0]["schema"]["foreignKeys"] = [
        {
            "fields": ["first_name", "last_name"],
            "reference": {
                "resource": "customers",
                "fields": [],
            },
        }
    ]
>>>>>>> 8098f488

    issues = check(properties)

    assert len(issues) == 1
<<<<<<< HEAD
    assert issues[0].type == "type"
    assert issues[0].jsonpath == "$.resources[0].schema.fields[0].constraints.enum"


def test_fail_field_with_mixed_type_enum_constraint():
    """Fail a field whose enum values are not all the same type."""
    properties = example_package_properties()
    properties["resources"][0]["schema"]["fields"][0]["type"] = "geopoint"
    properties["resources"][0]["schema"]["fields"][0]["constraints"] = {
        "enum": [{}, [], "string", 1],
    }

    issues = check(properties)

    assert len(issues) == 1
    assert issues[0].type == "type"
    assert issues[0].jsonpath == "$.resources[0].schema.fields[0].constraints.enum"
=======
    assert issues[0].type == "minItems"
    assert issues[0].jsonpath == "$.resources[0].schema.foreignKeys[0].reference.fields"


def test_fail_foreign_keys_with_bad_array_item():
    properties = example_package_properties()
    properties["resources"][0]["schema"]["foreignKeys"] = [
        {
            "fields": ["first_name", 1],
            "reference": {
                "resource": "customers",
                "fields": ["first_name", 1],
            },
        }
    ]

    issues = check(properties)

    assert len(issues) == 2
    assert issues[0].type == "type"
    assert issues[1].type == "type"
    assert issues[0].jsonpath == "$.resources[0].schema.foreignKeys[0].fields[1]"
    assert issues[1].jsonpath == (
        "$.resources[0].schema.foreignKeys[0].reference.fields[1]"
    )
>>>>>>> 8098f488


def test_error_as_true():
    properties = {
        "name": 123,
    }

    with raises(DataPackageError):
        check(properties, error=True)<|MERGE_RESOLUTION|>--- conflicted
+++ resolved
@@ -334,61 +334,6 @@
     assert issues[0].jsonpath == "$.resources[0].schema.fields[0].type"
 
 
-def test_pass_good_foreign_keys():
-    properties = example_package_properties()
-    properties["resources"][0]["schema"]["foreignKeys"] = [
-        {
-            "fields": "purchase",
-            "reference": {
-                "resource": "purchases",
-                "fields": "purchase_id",
-            },
-        },
-        {
-            "fields": ["first_name", "last_name"],
-            "reference": {
-                "resource": "customers",
-                "fields": ["first_name", "last_name"],
-            },
-        },
-    ]
-
-    issues = check(properties)
-
-    assert issues == []
-
-
-def test_fail_foreign_keys_of_bad_type():
-    properties = example_package_properties()
-    properties["resources"][0]["schema"]["foreignKeys"] = 123
-
-    issues = check(properties)
-
-    assert len(issues) == 1
-    assert issues[0].type == "type"
-    assert issues[0].jsonpath == "$.resources[0].schema.foreignKeys"
-
-
-@mark.parametrize("ref_fields", ["purchase_id", ["purchase_id"], 123, []])
-def test_fail_foreign_keys_with_missing_fields(ref_fields):
-    properties = example_package_properties()
-    properties["resources"][0]["schema"]["foreignKeys"] = [
-        {
-            # fields missing
-            "reference": {
-                "resource": "purchases",
-                "fields": ref_fields,
-            },
-        },
-    ]
-
-    issues = check(properties)
-
-    assert len(issues) == 1
-    assert issues[0].type == "required"
-    assert issues[0].jsonpath == "$.resources[0].schema.foreignKeys[0].fields"
-
-
 def test_fail_package_license_with_no_name_or_path():
     properties = example_package_properties()
     del properties["licenses"][0]["name"]
@@ -411,30 +356,15 @@
     assert issues[0].jsonpath == "$.resources[0].licenses[0]"
 
 
-<<<<<<< HEAD
 def test_fail_field_with_non_unique_enum_values():
     """Fail a field whose enum array contains duplicate values."""
     properties = example_package_properties()
     properties["resources"][0]["schema"]["fields"][0]["type"] = "number"
     properties["resources"][0]["schema"]["fields"][0]["constraints"] = {"enum": [1, 1]}
-=======
-@mark.parametrize("ref_fields", ["purchase_id", ["purchase_id"], 123, []])
-def test_fail_foreign_keys_with_bad_fields(ref_fields):
-    properties = example_package_properties()
-    properties["resources"][0]["schema"]["foreignKeys"] = [
-        {
-            "fields": 123,
-            "reference": {
-                "fields": ref_fields,
-            },
-        },
-    ]
->>>>>>> 8098f488
-
-    issues = check(properties)
-
-    assert len(issues) == 1
-<<<<<<< HEAD
+
+    issues = check(properties)
+
+    assert len(issues) == 1
     assert issues[0].type == "uniqueItems"
     assert issues[0].jsonpath == "$.resources[0].schema.fields[0].constraints.enum"
 
@@ -459,7 +389,116 @@
     properties = example_package_properties()
     # Expecting enum array to contain strings
     properties["resources"][0]["schema"]["fields"][0]["constraints"] = {"enum": [1]}
-=======
+
+    issues = check(properties)
+
+    assert len(issues) == 1
+    assert issues[0].type == "type"
+    assert issues[0].jsonpath == "$.resources[0].schema.fields[0].constraints.enum[0]"
+
+
+def test_fail_complex_field_with_bad_enum_constraint():
+    """Fail a field whose enum values are the wrong type when enum values can
+    have multiple types."""
+    properties = example_package_properties()
+    properties["resources"][0]["schema"]["fields"][0]["type"] = "number"
+    # Expecting enum array to contain numbers or strings
+    properties["resources"][0]["schema"]["fields"][0]["constraints"] = {
+        "enum": [{}],
+    }
+
+    issues = check(properties)
+
+    assert len(issues) == 1
+    assert issues[0].type == "type"
+    assert issues[0].jsonpath == "$.resources[0].schema.fields[0].constraints.enum"
+
+
+def test_fail_field_with_mixed_type_enum_constraint():
+    """Fail a field whose enum values are not all the same type."""
+    properties = example_package_properties()
+    properties["resources"][0]["schema"]["fields"][0]["type"] = "geopoint"
+    properties["resources"][0]["schema"]["fields"][0]["constraints"] = {
+        "enum": [{}, [], "string", 1],
+    }
+
+    issues = check(properties)
+
+    assert len(issues) == 1
+    assert issues[0].type == "type"
+    assert issues[0].jsonpath == "$.resources[0].schema.fields[0].constraints.enum"
+
+
+def test_pass_good_foreign_keys():
+    properties = example_package_properties()
+    properties["resources"][0]["schema"]["foreignKeys"] = [
+        {
+            "fields": "purchase",
+            "reference": {
+                "resource": "purchases",
+                "fields": "purchase_id",
+            },
+        },
+        {
+            "fields": ["first_name", "last_name"],
+            "reference": {
+                "resource": "customers",
+                "fields": ["first_name", "last_name"],
+            },
+        },
+    ]
+
+    issues = check(properties)
+
+    assert issues == []
+
+
+def test_fail_foreign_keys_of_bad_type():
+    properties = example_package_properties()
+    properties["resources"][0]["schema"]["foreignKeys"] = 123
+
+    issues = check(properties)
+
+    assert len(issues) == 1
+    assert issues[0].type == "type"
+    assert issues[0].jsonpath == "$.resources[0].schema.foreignKeys"
+
+
+@mark.parametrize("ref_fields", ["purchase_id", ["purchase_id"], 123, []])
+def test_fail_foreign_keys_with_missing_fields(ref_fields):
+    properties = example_package_properties()
+    properties["resources"][0]["schema"]["foreignKeys"] = [
+        {
+            # fields missing
+            "reference": {
+                "resource": "purchases",
+                "fields": ref_fields,
+            },
+        },
+    ]
+
+    issues = check(properties)
+
+    assert len(issues) == 1
+    assert issues[0].type == "required"
+    assert issues[0].jsonpath == "$.resources[0].schema.foreignKeys[0].fields"
+
+
+@mark.parametrize("ref_fields", ["purchase_id", ["purchase_id"], 123, []])
+def test_fail_foreign_keys_with_bad_fields(ref_fields):
+    properties = example_package_properties()
+    properties["resources"][0]["schema"]["foreignKeys"] = [
+        {
+            "fields": 123,
+            "reference": {
+                "fields": ref_fields,
+            },
+        },
+    ]
+
+    issues = check(properties)
+
+    assert len(issues) == 1
     assert issues[0].type == "type"
     assert issues[0].jsonpath == "$.resources[0].schema.foreignKeys[0].fields"
 
@@ -497,26 +536,11 @@
             },
         },
     ]
->>>>>>> 8098f488
-
-    issues = check(properties)
-
-    assert len(issues) == 1
-    assert issues[0].type == "type"
-<<<<<<< HEAD
-    assert issues[0].jsonpath == "$.resources[0].schema.fields[0].constraints.enum[0]"
-
-
-def test_fail_complex_field_with_bad_enum_constraint():
-    """Fail a field whose enum values are the wrong type when enum values can
-    have multiple types."""
-    properties = example_package_properties()
-    properties["resources"][0]["schema"]["fields"][0]["type"] = "number"
-    # Expecting enum array to contain numbers or strings
-    properties["resources"][0]["schema"]["fields"][0]["constraints"] = {
-        "enum": [{}],
-    }
-=======
+
+    issues = check(properties)
+
+    assert len(issues) == 1
+    assert issues[0].type == "type"
     assert issues[0].jsonpath == "$.resources[0].schema.foreignKeys[0].reference.fields"
 
 
@@ -531,30 +555,10 @@
             },
         }
     ]
->>>>>>> 8098f488
-
-    issues = check(properties)
-
-    assert len(issues) == 1
-<<<<<<< HEAD
-    assert issues[0].type == "type"
-    assert issues[0].jsonpath == "$.resources[0].schema.fields[0].constraints.enum"
-
-
-def test_fail_field_with_mixed_type_enum_constraint():
-    """Fail a field whose enum values are not all the same type."""
-    properties = example_package_properties()
-    properties["resources"][0]["schema"]["fields"][0]["type"] = "geopoint"
-    properties["resources"][0]["schema"]["fields"][0]["constraints"] = {
-        "enum": [{}, [], "string", 1],
-    }
-
-    issues = check(properties)
-
-    assert len(issues) == 1
-    assert issues[0].type == "type"
-    assert issues[0].jsonpath == "$.resources[0].schema.fields[0].constraints.enum"
-=======
+
+    issues = check(properties)
+
+    assert len(issues) == 1
     assert issues[0].type == "minItems"
     assert issues[0].jsonpath == "$.resources[0].schema.foreignKeys[0].reference.fields"
 
@@ -580,7 +584,6 @@
     assert issues[1].jsonpath == (
         "$.resources[0].schema.foreignKeys[0].reference.fields[1]"
     )
->>>>>>> 8098f488
 
 
 def test_error_as_true():
