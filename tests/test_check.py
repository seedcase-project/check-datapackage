--- conflicted
+++ resolved
@@ -275,8 +275,6 @@
     assert issues[0].jsonpath == location
 
 
-<<<<<<< HEAD
-=======
 def test_fail_empty_field():
     properties = example_package_properties()
     properties["resources"][0]["schema"]["fields"][0] = {}
@@ -335,15 +333,10 @@
     assert issues[0].jsonpath == "$.resources[0].schema.fields[0].type"
 
 
->>>>>>> cdf83bfa
 def test_error_as_true():
     properties = {
         "name": 123,
     }
 
-<<<<<<< HEAD
-    with raises(Exception):
-=======
     with raises(DataPackageError):
->>>>>>> cdf83bfa
         check(properties, error=True)