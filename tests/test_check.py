from typing import Any

from pytest import mark, raises

from check_datapackage.check import DataPackageError, check
from check_datapackage.config import Config
from check_datapackage.constants import FIELD_TYPES
from check_datapackage.examples import (
    example_package_properties,
    example_resource_properties,
)
from check_datapackage.exclusion import Exclusion
from check_datapackage.extensions import Extensions
from tests.test_extensions import lowercase_check

# "MUST" checks


def test_passes_matching_properties_with_resources():
    """Should pass properties matching the schema."""
    properties = example_package_properties()

    assert check(properties) == []


def test_fails_properties_without_resources():
    """Should fail properties without resources."""
    properties = {"name": "a name with spaces"}

    issues = check(properties)

    assert len(issues) == 1
    assert issues[0].type == "required"
    assert issues[0].jsonpath == "$.resources"


def test_fails_properties_with_empty_resources():
    """Should fail properties with an empty resources array."""
    properties: dict[str, Any] = {
        "name": "a name with spaces",
        "resources": [],
    }

    issues = check(properties)

    assert len(issues) == 1
    assert issues[0].jsonpath == "$.resources"


def test_fails_properties_with_bad_type():
    """Should fail properties with a field of the wrong type."""
    properties: dict[str, Any] = {
        "name": 123,
        "resources": [{"name": "a name", "path": "data.csv"}],
    }
    issues = check(properties)

    assert len(issues) == 1
    assert issues[0].type == "type"
    assert issues[0].jsonpath == "$.name"


def test_fails_properties_with_bad_format():
    """Should fail properties with a field of the wrong format."""
    properties: dict[str, Any] = {
        "name": "a name",
        "resources": [{"name": "a name", "path": "data.csv"}],
        "homepage": "not a URL",
    }

    issues = check(properties)

    assert len(issues) == 1
    assert issues[0].type == "format"
    assert issues[0].jsonpath == "$.homepage"


def test_fails_properties_with_pattern_mismatch():
    """Should fail properties with a field that does not match the pattern."""
    properties: dict[str, Any] = {
        "name": "a name",
        "resources": [{"name": "a name", "path": "data.csv"}],
        "contributors": [{"path": "/a/bad/path"}],
    }

    issues = check(properties)

    assert len(issues) == 1
    assert issues[0].type == "pattern"
    assert issues[0].jsonpath == "$.contributors[0].path"


# "SHOULD" checks


def test_passes_matching_properties_with_should():
    """Should pass properties matching "SHOULD" specifications."""
    properties: dict[str, Any] = {
        "name": "a-name-with-no-spaces",
        "title": "A Title",
        "id": "123",
        "created": "2024-05-14T05:00:01+00:00",
        "version": "3.2.1",
        "contributors": [{"title": "a contributor"}],
        "sources": [{"title": "a source"}],
        "licenses": [{"name": "a-license"}],
        "resources": [{"name": "a-name-with-no-spaces", "path": "data.csv"}],
    }

    assert check(properties, config=Config(strict=True)) == []


def test_fails_properties_with_missing_required_fields_in_should():
    """Should fail properties with missing required properties in strict mode."""
    properties: dict[str, Any] = {
        "resources": [{"name": "a-name-with-no-spaces", "path": "data.csv"}],
    }

    issues = check(properties, config=Config(strict=True))

    assert len(issues) == 3
    assert all(issue.type == "required" for issue in issues)


def test_fails_properties_violating_should():
    """Should fail properties that do not meet "SHOULD" specifications."""
    properties: dict[str, Any] = {
        "name": "a name with spaces",
        "id": "123",
        "version": "not semver",
        "contributors": [{"email": "jane@doe.com"}],
        "sources": [{"email": "jane@doe.com"}],
        "licenses": [{"name": "a-license"}],
        "resources": [{"name": "a name with spaces", "path": "data.csv"}],
    }

    issues = check(properties, config=Config(strict=True))

    assert len(issues) == 5
    assert {issue.jsonpath for issue in issues} == {
        "$.name",
        "$.version",
        "$.contributors[0].title",
        "$.sources[0].title",
        "$.resources[0].name",
    }


def test_exclusion_does_not_exclude_custom_check():
    """Exclusion should not exclude custom check if types do not match."""
    properties = example_package_properties()
    properties["name"] = "ALLCAPS"
    del properties["resources"]
    exclusion_required = Exclusion(type="required")
    config = Config(
        extensions=Extensions(custom_checks=[lowercase_check]),
        exclusions=[exclusion_required],
    )

    issues = check(properties, config=config)

    assert len(issues) == 1
    assert issues[0].type == "lowercase"


def test_exclusion_does_exclude_custom_check():
    """Exclusion should exclude custom check if types match."""
    properties = example_package_properties()
    properties["name"] = "ALLCAPS"
    exclusion_lowercase = Exclusion(type=lowercase_check.type)
    config = Config(
        extensions=Extensions(custom_checks=[lowercase_check]),
        exclusions=[exclusion_lowercase],
    )

    issues = check(properties, config=config)

    assert issues == []


# Issues at $.resources[x]


def test_pass_with_resource_path_missing():
    properties = example_package_properties()
    properties["resources"][0]["data"] = [1, 2, 3]
    del properties["resources"][0]["path"]

    assert check(properties) == []


def test_fail_with_resource_name_path_and_data_missing():
    properties = example_package_properties()
    del properties["resources"][0]["name"]
    del properties["resources"][0]["path"]

    issues = check(properties)

    assert len(issues) == 2
    assert issues[0].jsonpath == "$.resources[0]"
    assert issues[0].type == "required"
    assert issues[1].jsonpath == "$.resources[0].name"
    assert issues[1].type == "required"


def test_fail_with_only_resource_name_missing():
    properties = example_package_properties()
    del properties["resources"][0]["name"]

    issues = check(properties)

    assert len(issues) == 1
    assert issues[0].jsonpath == "$.resources[0].name"
    assert issues[0].type == "required"


def test_fail_with_multiple_resources():
    properties = example_package_properties()
    properties["resources"].append(example_resource_properties())
    del properties["resources"][0]["path"]
    del properties["resources"][1]["path"]

    issues = check(properties)

    assert len(issues) == 2
    assert issues[0].jsonpath == "$.resources[0]"
    assert issues[0].type == "required"
    assert issues[1].jsonpath == "$.resources[1]"
    assert issues[1].type == "required"


def test_fail_with_both_resource_path_and_data_present():
    properties = example_package_properties()
    properties["resources"][0]["data"] = [1, 2, 3]

    issues = check(properties)

    assert len(issues) == 1
    assert issues[0].type == "oneOf"


def test_fail_one_resource_pass_another():
    properties = example_package_properties()
    resource2 = example_resource_properties()
    properties["resources"].append(resource2)
    del properties["resources"][0]["path"]

    issues = check(properties)

    assert len(issues) == 1
    assert issues[0].type == "required"


# Issues at $.resources[x].path


@mark.parametrize(
    "path, location, type",
    [
        (123, "$.resources[0].path", "type"),
        ("/bad/path", "$.resources[0].path", "pattern"),
        ([], "$.resources[0].path", "minItems"),
        ([123], "$.resources[0].path[0]", "type"),
        (["/bad/path"], "$.resources[0].path[0]", "pattern"),
    ],
)
def test_fail_with_bad_resource_path(path, location, type):
    properties = example_package_properties()
    properties["resources"][0]["path"] = path

    issues = check(properties)

    assert len(issues) == 1
    assert issues[0].type == type
    assert issues[0].jsonpath == location


def test_fail_empty_field():
    properties = example_package_properties()
    properties["resources"][0]["schema"]["fields"][0] = {}

    issues = check(properties)

    assert len(issues) == 1
    assert issues[0].type == "required"
    assert issues[0].jsonpath == "$.resources[0].schema.fields[0].name"


def test_fail_unknown_field():
    properties = example_package_properties()
    properties["resources"][0]["schema"]["fields"][0]["type"] = "unknown"

    issues = check(properties)

    assert len(issues) == 1
    assert issues[0].type == "enum"
    assert issues[0].jsonpath == "$.resources[0].schema.fields[0].type"


@mark.parametrize("type", FIELD_TYPES)
def test_fail_field_with_bad_property(type):
    properties = example_package_properties()
    properties["resources"][0]["schema"]["fields"][0]["type"] = type
    properties["resources"][0]["schema"]["fields"][0]["title"] = 4

    issues = check(properties)

    assert len(issues) == 1
    assert issues[0].type == "type"
    assert issues[0].jsonpath == "$.resources[0].schema.fields[0].title"


def test_fail_field_with_bad_format():
    properties = example_package_properties()
    properties["resources"][0]["schema"]["fields"][0]["format"] = 4

    issues = check(properties)

    assert len(issues) == 1
    assert issues[0].type == "enum"
    assert issues[0].jsonpath == "$.resources[0].schema.fields[0].format"


def test_fail_unknown_field_with_bad_property():
    properties = example_package_properties()
    properties["resources"][0]["schema"]["fields"][0]["title"] = 4
    properties["resources"][0]["schema"]["fields"][0]["type"] = "unknown"

    issues = check(properties)

    assert len(issues) == 1
    assert issues[0].type == "enum"
    assert issues[0].jsonpath == "$.resources[0].schema.fields[0].type"


<<<<<<< HEAD
def test_fail_field_with_non_unique_enum_values():
    """Fail a field whose enum array contains duplicate values."""
    properties = example_package_properties()
    properties["resources"][0]["schema"]["fields"][0]["type"] = "number"
    properties["resources"][0]["schema"]["fields"][0]["constraints"] = {"enum": [1, 1]}
=======
def test_fail_package_license_with_no_name_or_path():
    properties = example_package_properties()
    del properties["licenses"][0]["name"]
>>>>>>> 4c6edd2c

    issues = check(properties)

    assert len(issues) == 1
<<<<<<< HEAD
    assert issues[0].type == "uniqueItems"
    assert issues[0].jsonpath == "$.resources[0].schema.fields[0].constraints.enum"


def test_fail_unknown_field_with_bad_enum_constraint():
    """Fail a field whose enum constraint is the wrong type when the field's
    type is unknown."""
    properties = example_package_properties()
    properties["resources"][0]["schema"]["fields"][0]["type"] = "unknown"
    properties["resources"][0]["schema"]["fields"][0]["constraints"] = {"enum": {}}
=======
    assert issues[0].type == "required"
    assert issues[0].jsonpath == "$.licenses[0]"


def test_fail_resource_license_with_no_name_or_path():
    properties = example_package_properties()
    properties["resources"][0]["licenses"] = [{}]
>>>>>>> 4c6edd2c

    issues = check(properties)

    assert len(issues) == 1
<<<<<<< HEAD
    assert issues[0].type == "enum"
    assert issues[0].jsonpath == "$.resources[0].schema.fields[0].type"


def test_fail_simple_field_with_bad_enum_constraint():
    """Fail a field whose enum values are the wrong type when enum values can
    have only one type."""
    properties = example_package_properties()
    # Expecting enum array to contain strings
    properties["resources"][0]["schema"]["fields"][0]["constraints"] = {"enum": [1]}

    issues = check(properties)

    assert len(issues) == 1
    assert issues[0].type == "type"
    assert issues[0].jsonpath == "$.resources[0].schema.fields[0].constraints.enum[0]"


def test_fail_complex_field_with_bad_enum_constraint():
    """Fail a field whose enum values are the wrong type when enum values can
    have multiple types."""
    properties = example_package_properties()
    properties["resources"][0]["schema"]["fields"][0]["type"] = "number"
    # Expecting enum array to contain numbers or strings
    properties["resources"][0]["schema"]["fields"][0]["constraints"] = {
        "enum": [{}],
    }

    issues = check(properties)

    assert len(issues) == 1
    assert issues[0].type == "type"
    assert issues[0].jsonpath == "$.resources[0].schema.fields[0].constraints.enum"


def test_fail_field_with_mixed_type_enum_constraint():
    """Fail a field whose enum values are not all the same type."""
    properties = example_package_properties()
    properties["resources"][0]["schema"]["fields"][0]["type"] = "geopoint"
    properties["resources"][0]["schema"]["fields"][0]["constraints"] = {
        "enum": [{}, [], "string", 1],
    }

    issues = check(properties)

    assert len(issues) == 1
    assert issues[0].type == "type"
    assert issues[0].jsonpath == "$.resources[0].schema.fields[0].constraints.enum"
=======
    assert issues[0].type == "required"
    assert issues[0].jsonpath == "$.resources[0].licenses[0]"
>>>>>>> 4c6edd2c


def test_error_as_true():
    properties = {
        "name": 123,
    }

    with raises(DataPackageError):
        check(properties, error=True)<|MERGE_RESOLUTION|>--- conflicted
+++ resolved
@@ -333,22 +333,37 @@
     assert issues[0].jsonpath == "$.resources[0].schema.fields[0].type"
 
 
-<<<<<<< HEAD
+def test_fail_package_license_with_no_name_or_path():
+    properties = example_package_properties()
+    del properties["licenses"][0]["name"]
+
+    issues = check(properties)
+
+    assert len(issues) == 1
+    assert issues[0].type == "required"
+    assert issues[0].jsonpath == "$.licenses[0]"
+
+
+def test_fail_resource_license_with_no_name_or_path():
+    properties = example_package_properties()
+    properties["resources"][0]["licenses"] = [{}]
+
+    issues = check(properties)
+
+    assert len(issues) == 1
+    assert issues[0].type == "required"
+    assert issues[0].jsonpath == "$.resources[0].licenses[0]"
+
+
 def test_fail_field_with_non_unique_enum_values():
     """Fail a field whose enum array contains duplicate values."""
     properties = example_package_properties()
     properties["resources"][0]["schema"]["fields"][0]["type"] = "number"
     properties["resources"][0]["schema"]["fields"][0]["constraints"] = {"enum": [1, 1]}
-=======
-def test_fail_package_license_with_no_name_or_path():
-    properties = example_package_properties()
-    del properties["licenses"][0]["name"]
->>>>>>> 4c6edd2c
-
-    issues = check(properties)
-
-    assert len(issues) == 1
-<<<<<<< HEAD
+
+    issues = check(properties)
+
+    assert len(issues) == 1
     assert issues[0].type == "uniqueItems"
     assert issues[0].jsonpath == "$.resources[0].schema.fields[0].constraints.enum"
 
@@ -359,20 +374,10 @@
     properties = example_package_properties()
     properties["resources"][0]["schema"]["fields"][0]["type"] = "unknown"
     properties["resources"][0]["schema"]["fields"][0]["constraints"] = {"enum": {}}
-=======
-    assert issues[0].type == "required"
-    assert issues[0].jsonpath == "$.licenses[0]"
-
-
-def test_fail_resource_license_with_no_name_or_path():
-    properties = example_package_properties()
-    properties["resources"][0]["licenses"] = [{}]
->>>>>>> 4c6edd2c
-
-    issues = check(properties)
-
-    assert len(issues) == 1
-<<<<<<< HEAD
+
+    issues = check(properties)
+
+    assert len(issues) == 1
     assert issues[0].type == "enum"
     assert issues[0].jsonpath == "$.resources[0].schema.fields[0].type"
 
@@ -421,10 +426,6 @@
     assert len(issues) == 1
     assert issues[0].type == "type"
     assert issues[0].jsonpath == "$.resources[0].schema.fields[0].constraints.enum"
-=======
-    assert issues[0].type == "required"
-    assert issues[0].jsonpath == "$.resources[0].licenses[0]"
->>>>>>> 4c6edd2c
 
 
 def test_error_as_true():
