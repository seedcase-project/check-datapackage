from pytest import mark

from check_datapackage.check import check
from check_datapackage.config import Config
<<<<<<< HEAD
from check_datapackage.examples import (
    example_package_descriptor,
    example_resource_descriptor,
)
=======
from check_datapackage.examples import example_package_descriptor
from check_datapackage.exclude import Exclude
from tests.test_rule import lowercase_rule
>>>>>>> 95666368

# Without recommendations


def test_passes_matching_descriptor_with_resources():
    """Should pass descriptor matching the schema."""
    descriptor = example_package_descriptor()

    assert check(descriptor) == []


def test_fails_descriptor_without_resources():
    """Should fail descriptor without resources."""
    descriptor = {"name": "a name with spaces"}

    issues = check(descriptor)

    assert len(issues) == 1
    assert issues[0].type == "required"
    assert issues[0].jsonpath == "$.resources"


def test_fails_descriptor_with_empty_resources():
    """Should fail descriptor with an empty resources array."""
    descriptor = {
        "name": "a name with spaces",
        "resources": [],
    }

    issues = check(descriptor)

    assert len(issues) == 1
    assert issues[0].jsonpath == "$.resources"


def test_fails_descriptor_with_bad_type():
    """Should fail descriptor with a field of the wrong type."""
    descriptor = {
        "name": 123,
        "resources": [{"name": "a name", "path": "data.csv"}],
    }
    issues = check(descriptor)

    assert len(issues) == 1
    assert issues[0].type == "type"
    assert issues[0].jsonpath == "$.name"


def test_fails_descriptor_with_bad_format():
    """Should fail descriptor with a field of the wrong format."""
    descriptor = {
        "name": "a name",
        "resources": [{"name": "a name", "path": "data.csv"}],
        "homepage": "not a URL",
    }

    issues = check(descriptor)

    assert len(issues) == 1
    assert issues[0].type == "format"
    assert issues[0].jsonpath == "$.homepage"


def test_fails_descriptor_with_pattern_mismatch():
    """Should fail descriptor with a field that does not match the pattern."""
    descriptor = {
        "name": "a name",
        "resources": [{"name": "a name", "path": "data.csv"}],
        "contributors": [{"path": "/a/bad/path"}],
    }

    issues = check(descriptor)

    assert len(issues) == 1
    assert issues[0].type == "pattern"
    assert issues[0].jsonpath == "$.contributors[0].path"


# With recommendations


def test_passes_matching_descriptor_with_recommendations():
    """Should pass descriptor matching recommendations."""
    descriptor = {
        "name": "a-name-with-no-spaces",
        "title": "A Title",
        "id": "123",
        "created": "2024-05-14T05:00:01+00:00",
        "version": "3.2.1",
        "contributors": [{"title": "a contributor"}],
        "sources": [{"title": "a source"}],
        "licenses": [{"name": "a-license"}],
        "resources": [{"name": "a-name-with-no-spaces", "path": "data.csv"}],
    }

    assert check(descriptor, config=Config(strict=True)) == []


def test_fails_descriptor_with_missing_required_fields_with_recommendations():
    """Should fail descriptor with missing required fields."""
    descriptor = {
        "resources": [{"name": "a-name-with-no-spaces", "path": "data.csv"}],
    }

    issues = check(descriptor, config=Config(strict=True))

    assert len(issues) == 3
    assert all(issue.type == "required" for issue in issues)


def test_fails_descriptor_violating_recommendations():
    """Should fail descriptor that do not meet the recommendations."""
    descriptor = {
        "name": "a name with spaces",
        "id": "123",
        "version": "not semver",
        "contributors": [{"email": "jane@doe.com"}],
        "sources": [{"email": "jane@doe.com"}],
        "licenses": [{"name": "a-license"}],
        "resources": [{"name": "a name with spaces", "path": "data.csv"}],
    }

    issues = check(descriptor, config=Config(strict=True))

    assert len(issues) == 5
    assert {issue.jsonpath for issue in issues} == {
        "$.name",
        "$.version",
        "$.contributors[0].title",
        "$.sources[0].title",
        "$.resources[0].name",
    }


<<<<<<< HEAD
# Issues at $.resources[x]


def test_pass_with_resource_path_missing():
    descriptor = example_package_descriptor()
    descriptor["resources"][0]["data"] = [1, 2, 3]
    del descriptor["resources"][0]["path"]

    assert check(descriptor) == []


def test_fail_with_resource_name_path_and_data_missing():
    descriptor = example_package_descriptor()
    del descriptor["resources"][0]["name"]
    del descriptor["resources"][0]["path"]

    issues = check(descriptor)

    assert len(issues) == 2
    assert issues[0].jsonpath == "$.resources[0]"
    assert issues[0].type == "required"
    assert issues[1].jsonpath == "$.resources[0].name"
    assert issues[1].type == "required"


def test_fail_with_multiple_resources():
    descriptor = example_package_descriptor()
    descriptor["resources"].append(example_resource_descriptor())
    del descriptor["resources"][0]["path"]
    del descriptor["resources"][1]["path"]

    issues = check(descriptor)

    assert len(issues) == 2
    assert issues[0].jsonpath == "$.resources[0]"
    assert issues[0].type == "required"
    assert issues[1].jsonpath == "$.resources[1]"
    assert issues[1].type == "required"


def test_fail_with_both_resource_path_and_data_present():
    descriptor = example_package_descriptor()
    descriptor["resources"][0]["data"] = [1, 2, 3]

    issues = check(descriptor)

    assert len(issues) == 1
    assert issues[0].type == "oneOf"


def test_fail_one_resource_pass_another():
    descriptor = example_package_descriptor()
    resource2 = example_resource_descriptor()
    descriptor["resources"].append(resource2)
    del descriptor["resources"][0]["path"]

    issues = check(descriptor)

    assert len(issues) == 1
    assert issues[0].type == "required"


# Issues at $.resources[x].path


@mark.parametrize(
    "path, location, type",
    [
        (123, "$.resources[0].path", "type"),
        ("/bad/path", "$.resources[0].path", "pattern"),
        ([], "$.resources[0].path", "minItems"),
        ([123], "$.resources[0].path[0]", "type"),
        (["/bad/path"], "$.resources[0].path[0]", "pattern"),
    ],
)
def test_fail_with_bad_resource_path(path, location, type):
    descriptor = example_package_descriptor()
    descriptor["resources"][0]["path"] = path

    issues = check(descriptor)

    assert len(issues) == 1
    assert issues[0].type == type
    assert issues[0].jsonpath == location
=======
def test_exclude_not_excluding_rule():
    descriptor = example_package_descriptor()
    descriptor["name"] = "ALLCAPS"
    del descriptor["resources"]
    exclude_required = Exclude(type="required")
    config = Config(rules=[lowercase_rule], exclude=[exclude_required])

    issues = check(descriptor, config=config)

    assert len(issues) == 1
    assert issues[0].type == "lowercase"


def test_exclude_excluding_rule():
    descriptor = example_package_descriptor()
    descriptor["name"] = "ALLCAPS"
    exclude_lowercase = Exclude(type=lowercase_rule.type)
    config = Config(rules=[lowercase_rule], exclude=[exclude_lowercase])

    issues = check(descriptor, config=config)

    assert issues == []
>>>>>>> 95666368
<|MERGE_RESOLUTION|>--- conflicted
+++ resolved
@@ -2,16 +2,12 @@
 
 from check_datapackage.check import check
 from check_datapackage.config import Config
-<<<<<<< HEAD
 from check_datapackage.examples import (
     example_package_descriptor,
     example_resource_descriptor,
 )
-=======
-from check_datapackage.examples import example_package_descriptor
 from check_datapackage.exclude import Exclude
 from tests.test_rule import lowercase_rule
->>>>>>> 95666368
 
 # Without recommendations
 
@@ -146,7 +142,30 @@
     }
 
 
-<<<<<<< HEAD
+def test_exclude_not_excluding_rule():
+    descriptor = example_package_descriptor()
+    descriptor["name"] = "ALLCAPS"
+    del descriptor["resources"]
+    exclude_required = Exclude(type="required")
+    config = Config(rules=[lowercase_rule], exclude=[exclude_required])
+
+    issues = check(descriptor, config=config)
+
+    assert len(issues) == 1
+    assert issues[0].type == "lowercase"
+
+
+def test_exclude_excluding_rule():
+    descriptor = example_package_descriptor()
+    descriptor["name"] = "ALLCAPS"
+    exclude_lowercase = Exclude(type=lowercase_rule.type)
+    config = Config(rules=[lowercase_rule], exclude=[exclude_lowercase])
+
+    issues = check(descriptor, config=config)
+
+    assert issues == []
+
+
 # Issues at $.resources[x]
 
 
@@ -230,28 +249,4 @@
 
     assert len(issues) == 1
     assert issues[0].type == type
-    assert issues[0].jsonpath == location
-=======
-def test_exclude_not_excluding_rule():
-    descriptor = example_package_descriptor()
-    descriptor["name"] = "ALLCAPS"
-    del descriptor["resources"]
-    exclude_required = Exclude(type="required")
-    config = Config(rules=[lowercase_rule], exclude=[exclude_required])
-
-    issues = check(descriptor, config=config)
-
-    assert len(issues) == 1
-    assert issues[0].type == "lowercase"
-
-
-def test_exclude_excluding_rule():
-    descriptor = example_package_descriptor()
-    descriptor["name"] = "ALLCAPS"
-    exclude_lowercase = Exclude(type=lowercase_rule.type)
-    config = Config(rules=[lowercase_rule], exclude=[exclude_lowercase])
-
-    issues = check(descriptor, config=config)
-
-    assert issues == []
->>>>>>> 95666368
+    assert issues[0].jsonpath == location