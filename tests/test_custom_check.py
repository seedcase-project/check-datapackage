from check_datapackage.check import check
from check_datapackage.config import Config
<<<<<<< HEAD
from check_datapackage.custom_check import CustomCheck, Extensions
=======
from check_datapackage.custom_check import CustomCheck, RequiredCheck
>>>>>>> 0b218b5a
from check_datapackage.examples import (
    example_package_properties,
    example_resource_properties,
)
from check_datapackage.issue import Issue

lowercase_check = CustomCheck(
    jsonpath="$.name",
    message="Name must be lowercase.",
    check=lambda name: name.islower(),
    type="lowercase",
)
resource_name_check = CustomCheck(
    jsonpath="$.resources[*].name",
    message="Resource name must start with 'woolly'.",
    check=lambda name: name.startswith("woolly"),
    type="resource-name",
)


def test_direct_jsonpath():
    properties = example_package_properties()
    properties["name"] = "ALLCAPS"
    config = Config(extensions=Extensions(custom_checks=[lowercase_check]))
    issues = check(properties, config=config)

    assert issues == [
        Issue(
            jsonpath=lowercase_check.jsonpath,
            type=lowercase_check.type,
            message=lowercase_check.message,
        )
    ]


def test_indirect_jsonpath():
    properties = example_package_properties()
    properties["resources"].append(example_resource_properties())
    properties["resources"][1]["name"] = "not starting with woolly"

    config = Config(extensions=Extensions(custom_checks=[resource_name_check]))
    issues = check(properties, config=config)

    assert issues == [
        Issue(
            jsonpath="$.resources[1].name",
            type=resource_name_check.type,
            message=resource_name_check.message,
        ),
    ]


def test_multiple_custom_checks():
    descriptor = example_package_properties()
    descriptor["name"] = "ALLCAPS"
    descriptor["resources"][0]["name"] = "not starting with woolly"
    del descriptor["version"]

    version_check = RequiredCheck(
        jsonpath="$.version",
        message="Version is required.",
    )

    config = Config(
<<<<<<< HEAD
        extensions=Extensions(custom_checks=[lowercase_check, resource_name_check])
    )
    issues = check(properties, config=config)
=======
        custom_checks=[
            lowercase_check,
            resource_name_check,
            version_check,
        ]
    )
    issues = check(descriptor, config=config)
>>>>>>> 0b218b5a

    assert issues == [
        Issue(
            jsonpath=lowercase_check.jsonpath,
            type=lowercase_check.type,
            message=lowercase_check.message,
        ),
        Issue(
            jsonpath="$.resources[0].name",
            type=resource_name_check.type,
            message=resource_name_check.message,
        ),
        Issue(
            jsonpath=version_check.jsonpath,
            type="required",
            message=version_check.message,
        ),
    ]


def test_custom_checks_and_default_checks():
    properties = example_package_properties()
    properties["name"] = "ALLCAPS"
    del properties["resources"]
    config = Config(extensions=Extensions(custom_checks=[lowercase_check]))
    issues = check(properties, config=config)

    assert [issue.type for issue in issues] == ["lowercase", "required"]


def test_no_matching_jsonpath():
    properties = example_package_properties()
    custom_check = CustomCheck(
        jsonpath="$.missing",
        message="This check always fails.",
        check=lambda value: False,
        type="always-fail",
    )
    config = Config(extensions=Extensions(custom_checks=[custom_check]))
    issues = check(properties, config=config)

    assert issues == []


def test_required_check_wildcard():
    descriptor = example_package_properties()
    id_check = RequiredCheck(
        jsonpath="$.*.id",
        message="All fields must have an id.",
    )
    config = Config(custom_checks=[id_check])

    issues = check(descriptor, config=config)

    assert len(issues) == 8


def test_required_check_array_wildcard():
    descriptor = example_package_properties()
    descriptor["contributors"] = [
        {"path": "a/path"},
        {"path": "a/path"},
        {"path": "a/path", "name": "a name"},
    ]
    name_check = RequiredCheck(
        jsonpath="$.contributors[*].name",
        message="Contributor name is required.",
    )
    config = Config(custom_checks=[name_check])
    issues = check(descriptor, config=config)

    assert issues == [
        Issue(
            jsonpath="$.contributors[0].name",
            type="required",
            message=name_check.message,
        ),
        Issue(
            jsonpath="$.contributors[1].name",
            type="required",
            message=name_check.message,
        ),
    ]<|MERGE_RESOLUTION|>--- conflicted
+++ resolved
@@ -1,10 +1,6 @@
 from check_datapackage.check import check
 from check_datapackage.config import Config
-<<<<<<< HEAD
-from check_datapackage.custom_check import CustomCheck, Extensions
-=======
-from check_datapackage.custom_check import CustomCheck, RequiredCheck
->>>>>>> 0b218b5a
+from check_datapackage.custom_check import CustomCheck, Extensions, RequiredCheck
 from check_datapackage.examples import (
     example_package_properties,
     example_resource_properties,
@@ -58,30 +54,22 @@
 
 
 def test_multiple_custom_checks():
-    descriptor = example_package_properties()
-    descriptor["name"] = "ALLCAPS"
-    descriptor["resources"][0]["name"] = "not starting with woolly"
-    del descriptor["version"]
+    properties = example_package_properties()
+    properties["name"] = "ALLCAPS"
+    properties["resources"][0]["name"] = "not starting with woolly"
+    del properties["version"]
 
     version_check = RequiredCheck(
         jsonpath="$.version",
         message="Version is required.",
     )
-
     config = Config(
-<<<<<<< HEAD
-        extensions=Extensions(custom_checks=[lowercase_check, resource_name_check])
+        extensions=Extensions(
+            required_checks=[version_check],
+            custom_checks=[lowercase_check, resource_name_check],
+        )
     )
     issues = check(properties, config=config)
-=======
-        custom_checks=[
-            lowercase_check,
-            resource_name_check,
-            version_check,
-        ]
-    )
-    issues = check(descriptor, config=config)
->>>>>>> 0b218b5a
 
     assert issues == [
         Issue(
@@ -127,21 +115,21 @@
 
 
 def test_required_check_wildcard():
-    descriptor = example_package_properties()
+    properties = example_package_properties()
     id_check = RequiredCheck(
         jsonpath="$.*.id",
         message="All fields must have an id.",
     )
-    config = Config(custom_checks=[id_check])
+    config = Config(extensions=Extensions(required_checks=[id_check]))
 
-    issues = check(descriptor, config=config)
+    issues = check(properties, config=config)
 
     assert len(issues) == 8
 
 
 def test_required_check_array_wildcard():
-    descriptor = example_package_properties()
-    descriptor["contributors"] = [
+    properties = example_package_properties()
+    properties["contributors"] = [
         {"path": "a/path"},
         {"path": "a/path"},
         {"path": "a/path", "name": "a name"},
@@ -150,8 +138,8 @@
         jsonpath="$.contributors[*].name",
         message="Contributor name is required.",
     )
-    config = Config(custom_checks=[name_check])
-    issues = check(descriptor, config=config)
+    config = Config(extensions=Extensions(required_checks=[name_check]))
+    issues = check(properties, config=config)
 
     assert issues == [
         Issue(
