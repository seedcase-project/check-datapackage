from pytest import mark, raises

from check_datapackage.check import check
from check_datapackage.config import Config
from check_datapackage.custom_check import CustomCheck, RequiredCheck
from check_datapackage.examples import (
    example_package_properties,
    example_resource_properties,
)
from check_datapackage.issue import Issue

lowercase_check = CustomCheck(
    jsonpath="$.name",
    message="Name must be lowercase.",
    check=lambda name: name.islower(),
    type="lowercase",
)
resource_name_check = CustomCheck(
    jsonpath="$.resources[*].name",
    message="Resource name must start with 'woolly'.",
    check=lambda name: name.startswith("woolly"),
    type="resource-name",
)


def test_direct_jsonpath():
    properties = example_package_properties()
    properties["name"] = "ALLCAPS"
    config = Config(custom_checks=[lowercase_check])
    issues = check(properties, config=config)

    assert issues == [
        Issue(
            jsonpath=lowercase_check.jsonpath,
            type=lowercase_check.type,
            message=lowercase_check.message,
        )
    ]


def test_indirect_jsonpath():
    properties = example_package_properties()
    properties["resources"].append(example_resource_properties())
    properties["resources"][1]["name"] = "not starting with woolly"

    config = Config(custom_checks=[resource_name_check])
    issues = check(properties, config=config)

    assert issues == [
        Issue(
            jsonpath="$.resources[1].name",
            type=resource_name_check.type,
            message=resource_name_check.message,
        ),
    ]


def test_multiple_custom_checks():
<<<<<<< HEAD
    descriptor = example_package_descriptor()
    descriptor["name"] = "ALLCAPS"
    descriptor["resources"][0]["name"] = "not starting with woolly"
    del descriptor["version"]

    version_check = RequiredCheck(
        jsonpath="$.version",
        message="Version is required.",
    )

    config = Config(
        custom_checks=[
            lowercase_check,
            resource_name_check,
            version_check,
        ]
    )
    issues = check(descriptor, config=config)
=======
    properties = example_package_properties()
    properties["name"] = "ALLCAPS"
    properties["resources"][0]["name"] = "not starting with woolly"

    config = Config(custom_checks=[lowercase_check, resource_name_check])
    issues = check(properties, config=config)
>>>>>>> cc3cb2e0

    assert issues == [
        Issue(
            jsonpath=lowercase_check.jsonpath,
            type=lowercase_check.type,
            message=lowercase_check.message,
        ),
        Issue(
            jsonpath="$.resources[0].name",
            type=resource_name_check.type,
            message=resource_name_check.message,
        ),
        Issue(
            jsonpath=version_check.jsonpath,
            type="required",
            message=version_check.message,
        ),
    ]


def test_custom_checks_and_default_checks():
    properties = example_package_properties()
    properties["name"] = "ALLCAPS"
    del properties["resources"]
    config = Config(custom_checks=[lowercase_check])
    issues = check(properties, config=config)

    assert [issue.type for issue in issues] == ["lowercase", "required"]


def test_no_matching_jsonpath():
    properties = example_package_properties()
    custom_check = CustomCheck(
        jsonpath="$.missing",
        message="This check always fails.",
        check=lambda value: False,
        type="always-fail",
    )
    config = Config(custom_checks=[custom_check])
    issues = check(properties, config=config)

    assert issues == []


def test_required_check_wildcard():
    descriptor = example_package_descriptor()
    id_check = RequiredCheck(
        jsonpath="$.*.id",
        message="All fields must have an id.",
    )
    config = Config(custom_checks=[id_check])

    issues = check(descriptor, config=config)

    assert len(issues) == 8


def test_required_check_array_wildcard():
    descriptor = example_package_descriptor()
    descriptor["contributors"] = [
        {"path": "a/path"},
        {"path": "a/path"},
        {"path": "a/path", "name": "a name"},
    ]
    name_check = RequiredCheck(
        jsonpath="$.contributors[*].name",
        message="Contributor name is required.",
    )
    config = Config(custom_checks=[name_check])
    issues = check(descriptor, config=config)

    assert issues == [
        Issue(
            jsonpath="$.contributors[0].name",
            type=name_check.type,
            message=name_check.message,
        ),
        Issue(
            jsonpath="$.contributors[1].name",
            type=name_check.type,
            message=name_check.message,
        ),
    ]


@mark.parametrize(
    "jsonpath",
    [
        "$",
        "..*",
        "created",
        "$..path",
        "..resources",
        "$.resources[0].*",
        "$.resources[*]",
    ],
)
def test_required_check_cannot_apply_to_ambiguous_path(jsonpath):
    with raises(ValueError):
        RequiredCheck(
            jsonpath=jsonpath,
            message="This should fail.",
        )<|MERGE_RESOLUTION|>--- conflicted
+++ resolved
@@ -56,8 +56,7 @@
 
 
 def test_multiple_custom_checks():
-<<<<<<< HEAD
-    descriptor = example_package_descriptor()
+    descriptor = example_package_properties()
     descriptor["name"] = "ALLCAPS"
     descriptor["resources"][0]["name"] = "not starting with woolly"
     del descriptor["version"]
@@ -75,14 +74,6 @@
         ]
     )
     issues = check(descriptor, config=config)
-=======
-    properties = example_package_properties()
-    properties["name"] = "ALLCAPS"
-    properties["resources"][0]["name"] = "not starting with woolly"
-
-    config = Config(custom_checks=[lowercase_check, resource_name_check])
-    issues = check(properties, config=config)
->>>>>>> cc3cb2e0
 
     assert issues == [
         Issue(
@@ -128,7 +119,7 @@
 
 
 def test_required_check_wildcard():
-    descriptor = example_package_descriptor()
+    descriptor = example_package_properties()
     id_check = RequiredCheck(
         jsonpath="$.*.id",
         message="All fields must have an id.",
@@ -141,7 +132,7 @@
 
 
 def test_required_check_array_wildcard():
-    descriptor = example_package_descriptor()
+    descriptor = example_package_properties()
     descriptor["contributors"] = [
         {"path": "a/path"},
         {"path": "a/path"},
