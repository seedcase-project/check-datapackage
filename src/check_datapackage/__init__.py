--- conflicted
+++ resolved
@@ -2,13 +2,9 @@
 
 from .check import check
 from .config import Config
-<<<<<<< HEAD
-=======
-from .custom_check import CustomCheck, RequiredCheck
->>>>>>> c0af029f
 from .examples import example_package_properties, example_resource_properties
 from .exclusion import Exclusion
-from .extensions import CustomCheck
+from .extensions import CustomCheck, RequiredCheck
 from .issue import Issue
 from .read_json import read_json
 
