--- conflicted
+++ resolved
@@ -1,9 +1,5 @@
-<<<<<<< HEAD
+import re
 from dataclasses import dataclass, field
-=======
-import re
-from dataclasses import dataclass
->>>>>>> 0b218b5a
 from typing import Any, Callable
 
 from check_datapackage.internals import (
@@ -61,7 +57,83 @@
     def apply(self, properties: dict[str, Any]) -> list[Issue]:
         """Applies the custom check to the properties.
 
-<<<<<<< HEAD
+        Args:
+            properties: The properties to check.
+
+        Returns:
+            A list of `Issue`s.
+        """
+        fields: list[DescriptorField] = _get_fields_at_jsonpath(
+            self.jsonpath,
+            properties,
+        )
+        matches: list[DescriptorField] = _filter(
+            fields,
+            lambda field: not self.check(field.value),
+        )
+        return _map(
+            matches,
+            lambda field: Issue(
+                jsonpath=field.jsonpath, type=self.type, message=self.message
+            ),
+        )
+
+
+@dataclass(frozen=True)
+class RequiredCheck:
+    """Set a specific property as required.
+
+    Attributes:
+        jsonpath (str): The location of the field or fields, expressed in [JSON
+            path](https://jg-rp.github.io/python-jsonpath/syntax/) notation, to which
+            the check applies (e.g., `$.resources[*].name`).
+        message (str): The message that is shown when the check fails.
+
+    Examples:
+        ```{python}
+        import check_datapackage as cdp
+        required_title_check = cdp.RequiredCheck(
+            jsonpath="$.title",
+            message="A title is required.",
+        )
+        ```
+    """
+
+    jsonpath: str
+    message: str
+
+    def apply(self, properties: dict[str, Any]) -> list[Issue]:
+        """Applies the required check to the properties.
+
+        Args:
+            properties: The properties to check.
+
+        Returns:
+            A list of `Issue`s.
+        """
+        # TODO: check jsonpath when checking other user input
+        field_name_match = re.search(r"(?<!\.)(\.\w+)$", self.jsonpath)
+        if not field_name_match:
+            return []
+        field_name = field_name_match.group(1)
+
+        matching_paths = _get_direct_jsonpaths(self.jsonpath, properties)
+        indirect_parent_path = self.jsonpath.removesuffix(field_name)
+        direct_parent_paths = _get_direct_jsonpaths(indirect_parent_path, properties)
+        missing_paths = _filter(
+            direct_parent_paths,
+            lambda path: f"{path}{field_name}" not in matching_paths,
+        )
+        return _map(
+            missing_paths,
+            lambda path: Issue(
+                jsonpath=path + field_name,
+                type="required",
+                message=self.message,
+            ),
+        )
+
+
 @dataclass(frozen=True)
 class Extensions:
     """Extensions to the standard checks.
@@ -76,12 +148,13 @@
     list that contains the issues found by that extension.
 
     Attributes:
+        required_checks: A list of `RequiredCheck` objects defining properties
+            to set as required.
         custom_checks: A list of `CustomCheck` objects defining extra, custom
             checks to run alongside the standard checks.
 
     Examples:
-        ```python
-        # TODO: eval once RequiredCheck is implemented
+        ```{python}
         import check_datapackage as cdp
 
         extensions = cdp.Extensions(
@@ -108,94 +181,8 @@
         ```
     """
 
-    # docstring:
-    # required_checks: A list of `RequiredCheck` objects defining properties
-    #     to set as required.
-    # required_checks: list[RequiredCheck] = field(default_factory=list[RequiredCheck])
+    required_checks: list[RequiredCheck] = field(default_factory=list[RequiredCheck])
     custom_checks: list[CustomCheck] = field(default_factory=list[CustomCheck])
-
-
-def apply_custom_checks(
-    custom_checks: list[CustomCheck], descriptor: dict[str, Any]
-) -> list[Issue]:
-    """Checks the descriptor for all custom checks and creates issues if any fail.
-=======
-        Args:
-            properties: The properties to check.
->>>>>>> 0b218b5a
-
-        Returns:
-            A list of `Issue`s.
-        """
-        fields: list[DescriptorField] = _get_fields_at_jsonpath(
-            self.jsonpath,
-            properties,
-        )
-        matches: list[DescriptorField] = _filter(
-            fields,
-            lambda field: not self.check(field.value),
-        )
-        return _map(
-            matches,
-            lambda field: Issue(
-                jsonpath=field.jsonpath, type=self.type, message=self.message
-            ),
-        )
-
-
-@dataclass(frozen=True)
-class RequiredCheck:
-    """Set a specific property as required.
-
-    Attributes:
-        jsonpath (str): The location of the field or fields, expressed in [JSON
-            path](https://jg-rp.github.io/python-jsonpath/syntax/) notation, to which
-            the check applies (e.g., `$.resources[*].name`).
-        message (str): The message that is shown when the check fails.
-
-    Examples:
-        ```{python}
-        import check_datapackage as cdp
-        required_title_check = cdp.RequiredCheck(
-            jsonpath="$.title",
-            message="A title is required.",
-        )
-        ```
-    """
-
-    jsonpath: str
-    message: str
-
-    def apply(self, properties: dict[str, Any]) -> list[Issue]:
-        """Applies the required check to the properties.
-
-        Args:
-            properties: The properties to check.
-
-        Returns:
-            A list of `Issue`s.
-        """
-        # TODO: check jsonpath when checking other user input
-        field_name_match = re.search(r"(?<!\.)(\.\w+)$", self.jsonpath)
-        if not field_name_match:
-            return []
-        field_name = field_name_match.group(1)
-
-        matching_paths = _get_direct_jsonpaths(self.jsonpath, properties)
-        indirect_parent_path = self.jsonpath.removesuffix(field_name)
-        direct_parent_paths = _get_direct_jsonpaths(indirect_parent_path, properties)
-        missing_paths = _filter(
-            direct_parent_paths,
-            lambda path: f"{path}{field_name}" not in matching_paths,
-        )
-        return _map(
-            missing_paths,
-            lambda path: Issue(
-                jsonpath=path + field_name,
-                type="required",
-                message=self.message,
-            ),
-        )
 
 
 def apply_extensions(
