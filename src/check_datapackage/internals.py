--- conflicted
+++ resolved
@@ -1,4 +1,3 @@
-<<<<<<< HEAD
 from itertools import chain
 from typing import (
     Any,
@@ -6,12 +5,6 @@
     Iterable,
     TypeVar,
 )
-=======
-import re
-from typing import Any, Callable, Iterable, Iterator, TypeVar
-
-from jsonschema import Draft7Validator, FormatChecker, ValidationError
->>>>>>> 4192e049
 
 from check_datapackage.constants import (
     NAME_PATTERN,
@@ -60,71 +53,14 @@
 Out = TypeVar("Out")
 
 
-<<<<<<< HEAD
-def _flat_map(items: Iterable[In], fn: Callable[[In], Iterable[Out]]) -> list[Out]:
-    """Maps and flattens the items by one level."""
-    return list(chain.from_iterable(map(fn, items)))
-=======
-    Args:
-        validation_errors: The `jsonschema.ValidationError`s to transform.
-
-    Returns:
-        A list of `Issue`s.
-    """
-    return [
-        Issue(
-            message=error.message,
-            jsonpath=_get_full_json_path_from_error(error),
-            type=str(error.validator),
-        )
-        for error in _unwrap_errors(list(validation_errors))
-        if str(error.validator) not in COMPLEX_VALIDATORS
-    ]
-
-
-def _unwrap_errors(errors: list[ValidationError]) -> list[ValidationError]:
-    """Recursively extracts all errors into a flat list of errors.
-
-    Args:
-        errors: A nested list of errors.
-
-    Returns:
-        A flat list of errors.
-    """
-    unwrapped = []
-    for error in errors:
-        unwrapped.append(error)
-        if error.context:
-            unwrapped.extend(_unwrap_errors(error.context))
-    return unwrapped
-
-
-def _get_full_json_path_from_error(error: ValidationError) -> str:
-    """Returns the full `json_path` to the error.
-
-    For 'required' errors, the field name is extracted from the error message.
-
-    Args:
-        error: The error to get the full `json_path` for.
-
-    Returns:
-        The full `json_path` of the error.
-    """
-    if str(error.validator) == "required":
-        match = re.search("'(.*)' is a required property", error.message)
-        if match:
-            return f"{error.json_path}.{match.group(1)}"
-    return error.json_path
-
-
-In = TypeVar("In")
-Out = TypeVar("Out")
-
-
 def _map(x: Iterable[In], fn: Callable[[In], Out]) -> list[Out]:
     return list(map(fn, x))
 
 
 def _filter(x: Iterable[In], fn: Callable[[In], bool]) -> list[In]:
     return list(filter(fn, x))
->>>>>>> 4192e049
+
+
+def _flat_map(items: Iterable[In], fn: Callable[[In], Iterable[Out]]) -> list[Out]:
+    """Maps and flattens the items by one level."""
+    return list(chain.from_iterable(map(fn, items)))