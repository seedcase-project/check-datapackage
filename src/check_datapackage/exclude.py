from dataclasses import dataclass
<<<<<<< HEAD
from re import sub
from typing import Any, Callable, Optional

from jsonpath import JSONPathMatch, finditer

from check_datapackage.internals import _flat_map2
=======

from check_datapackage.internals import _filter, _map
>>>>>>> 95666368
from check_datapackage.issue import Issue


@dataclass
class Exclude:
    r"""Exclude issues when checking a Data Package descriptor.

    When you use both `jsonpath` and `type`, any issue that matches either of them
    will be excluded. Mean it isn't an `AND` logic, it's an `OR` logic.

    Attributes:
        jsonpath (Optional[str]): [JSON path](https://jg-rp.github.io/python-jsonpath/syntax/)
            to the field or fields in the input object where issues should be ignored.
            Uses JSON path syntax for queries, e.g., `$.resources[0].name`, to ignore
            issues related to that path.
        type (Optional[str]): The type of the issue to ignore (e.g., "required",
            "pattern", or "format").

    Examples:
        ```{python}
        import check_datapackage as cdp

        exclude_required = cdp.Exclude(type="required")
        exclude_name = cdp.Exclude(jsonpath="$.name")
        exclude_desc_required = cdp.Exclude(
            type="required", jsonpath="$.resources[*].description"
        )
        ```
    """

    jsonpath: Optional[str] = None
    type: Optional[str] = None


def exclude_by_types(issues: list[Issue], excludes: list[Exclude]) -> list[Issue]:
    """Keep only issues that don't match an exclusion rule.

    Args:
        issues: The issues to filter.
        excludes: The exclusion rules to apply to the issues.

    Returns:
        The issues that are kept after applying the exclusion rules.
    """
    return _drop_any_matching_types(issues, excludes)


def exclude(
    issues: list[Issue], excludes: list[Exclude], descriptor: dict[str, Any]
) -> list[Issue]:
    jsonpaths_to_exclude = _flat_map2(excludes, [descriptor], _get_excluded_jsonpath)
    print(_map(issues, lambda issue: _get_any_matches_on_type(issue, excludes)))
    return _filter(
        issues,
        lambda issue: not (
            _get_any_matches_on_type(issue, excludes)
            and issue.jsonpath in jsonpaths_to_exclude
        ),
    )


def exclude_by_jsonpath(
    issues: list[Issue], descriptor: dict[str, Any], excludes: list[Exclude]
) -> list[Issue]:
    """Keep only issues that don't match an exclusion rule.

    Args:
        issues: The issues to filter.
        descriptor: The Data Package descriptor as a dictionary.
        excludes: The exclusion rules to apply to the issues.

    Returns:
        The issues that are kept after applying the exclusion rules.
    """
    jsonpaths_to_exclude = _flat_map2(excludes, [descriptor], _get_excluded_jsonpath)
    return _filter(issues, lambda issue: issue.jsonpath not in jsonpaths_to_exclude)


# Generic functions to build up the exclusion by either type or jsonpath


def _drop_any_matching_types(
    issues: list[Issue], excludes: list[Exclude]
) -> list[Issue]:
    return _filter(issues, lambda issue: not _get_any_matches_on_type(issue, excludes))


def _get_any_matches_on_type(issue: Issue, excludes: list[Exclude]) -> bool:
    has_match: list[bool] = _map(excludes, lambda exclude: _same_type(issue, exclude))
    return any(has_match)


def _same_type(issue: Issue, exclude: Exclude) -> bool:
<<<<<<< HEAD
    return exclude.type == issue.type


def _filter(x: Any, fn: Callable[[Any], bool]) -> list[Any]:
    return list(filter(fn, x))


def _map(x: Any, fn: Callable[[Any], Any]) -> list[Any]:
    return list(map(fn, x))


def _get_excluded_jsonpath(exclude: Exclude, descriptor: dict[Any, str]) -> list[str]:
    if exclude.jsonpath is None:
        return []
    matches = finditer(exclude.jsonpath, descriptor)
    paths = _map(matches, _get_match_jsonpath)
    return paths


def _get_match_jsonpath(match: JSONPathMatch) -> str:
    return match.path.replace("['", ".").replace("']", "")
=======
    return exclude.type == issue.type
>>>>>>> 95666368
<|MERGE_RESOLUTION|>--- conflicted
+++ resolved
@@ -1,15 +1,13 @@
 from dataclasses import dataclass
-<<<<<<< HEAD
-from re import sub
-from typing import Any, Callable, Optional
+from typing import Any, Optional
 
-from jsonpath import JSONPathMatch, finditer
-
-from check_datapackage.internals import _flat_map2
-=======
-
-from check_datapackage.internals import _filter, _map
->>>>>>> 95666368
+from check_datapackage.internals import (
+    DescriptorField,
+    _filter,
+    _flat_map2,
+    _get_fields_at_jsonpath,
+    _map,
+)
 from check_datapackage.issue import Issue
 
 
@@ -71,6 +69,15 @@
     )
 
 
+def _get_excluded_jsonpath(exclude: Exclude, descriptor: dict[Any, str]) -> list[str]:
+    if exclude.jsonpath is None:
+        return []
+    fields: list[DescriptorField] = _get_fields_at_jsonpath(
+        exclude.jsonpath, descriptor
+    )
+    return _map(fields, lambda field: field.jsonpath)
+
+
 def exclude_by_jsonpath(
     issues: list[Issue], descriptor: dict[str, Any], excludes: list[Exclude]
 ) -> list[Issue]:
@@ -103,28 +110,4 @@
 
 
 def _same_type(issue: Issue, exclude: Exclude) -> bool:
-<<<<<<< HEAD
-    return exclude.type == issue.type
-
-
-def _filter(x: Any, fn: Callable[[Any], bool]) -> list[Any]:
-    return list(filter(fn, x))
-
-
-def _map(x: Any, fn: Callable[[Any], Any]) -> list[Any]:
-    return list(map(fn, x))
-
-
-def _get_excluded_jsonpath(exclude: Exclude, descriptor: dict[Any, str]) -> list[str]:
-    if exclude.jsonpath is None:
-        return []
-    matches = finditer(exclude.jsonpath, descriptor)
-    paths = _map(matches, _get_match_jsonpath)
-    return paths
-
-
-def _get_match_jsonpath(match: JSONPathMatch) -> str:
-    return match.path.replace("['", ".").replace("']", "")
-=======
-    return exclude.type == issue.type
->>>>>>> 95666368
+    return exclude.type == issue.type