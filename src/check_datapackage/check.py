import re
import sys
from dataclasses import dataclass, field
from functools import reduce
from types import TracebackType
from typing import Any, Callable, Iterator, Optional

from jsonschema import Draft7Validator, FormatChecker, ValidationError

from check_datapackage.config import Config
<<<<<<< HEAD
from check_datapackage.constants import (
    DATA_PACKAGE_SCHEMA_PATH,
    FIELD_TYPES,
    GROUP_ERRORS,
)
from check_datapackage.custom_check import apply_extensions
=======
from check_datapackage.constants import DATA_PACKAGE_SCHEMA_PATH, GROUP_ERRORS
>>>>>>> f5c590b5
from check_datapackage.exclusion import exclude
from check_datapackage.extensions import apply_extensions
from check_datapackage.internals import (
    _filter,
    _flat_map,
    _map,
)
from check_datapackage.issue import Issue
from check_datapackage.read_json import read_json


def no_traceback_hook(
    exc_type: type[BaseException],
    exc_value: BaseException,
    exc_traceback: TracebackType | None,
) -> None:
    """Exception hook to hide tracebacks for DataPackageError."""
    if issubclass(exc_type, DataPackageError):
        # Only print the message, without traceback
        print("{0}".format(exc_value))
    else:
        sys.__excepthook__(exc_type, exc_value, exc_traceback)


# Need to use a custom exception hook to hide tracebacks for our custom exceptions
sys.excepthook = no_traceback_hook


class DataPackageError(Exception):
    """Convert Data Package issues to an error and hide the traceback."""

    def __init__(
        self,
        issues: list[Issue],
    ) -> None:
        """Create the DataPackageError attributes from issues."""
        # TODO: Switch to using `explain()` once implemented
        errors: list[str] = _map(
            issues,
            lambda issue: f"- Property `{issue.jsonpath}`: {issue.message}\n",
        )
        message: str = (
            "There were some issues found in your `datapackage.json`:\n\n"
            + "\n".join(errors)
        )
        super().__init__(message)


def check(
    properties: dict[str, Any], config: Config = Config(), error: bool = False
) -> list[Issue]:
    """Checks a Data Package's properties against the Data Package standard.

    Args:
        properties: A Data Package's metadata from `datapackage.json` as a Python
            dictionary.
        config: Configuration for the checks to be done. See the `Config`
            class for more details, especially about the default values.
        error: Whether to treat any issues found as errors. Defaults
            to `False`, meaning that issues will be returned as a list of `Issue`
            objects. Will internally run `explain()` on the Issues
            if set to `True`.

    Returns:
        A list of `Issue` objects representing any issues found
            while checking the properties. If no issues are found, an empty list
            is returned.
    """
    schema = read_json(DATA_PACKAGE_SCHEMA_PATH)

    if config.strict:
        _set_should_fields_to_required(schema)

    issues = _check_object_against_json_schema(properties, schema)
    issues += apply_extensions(properties, config.extensions)
    issues = exclude(issues, config.exclusions, properties)

    if error and issues:
        raise DataPackageError(issues)

    return sorted(set(issues))


def _set_should_fields_to_required(schema: dict[str, Any]) -> dict[str, Any]:
    """Set 'SHOULD' fields to 'REQUIRED' in the schema."""
    should_fields = ("name", "id", "licenses")
    name_pattern = r"^[a-z0-9._-]+$"

    # From https://semver.org/#is-there-a-suggested-regular-expression-regex-to-check-a-semver-string
    semver_pattern = (
        r"^(?P<major>0|[1-9]\d*)\.(?P<minor>0|[1-9]\d*)\.(?P<patch>0|[1-9]\d*)"
        r"(?:-(?P<prerelease>(?:0|[1-9]\d*|\d*[a-zA-Z-][0-9a-zA-Z-]*)(?:\.(?:0"
        r"|[1-9]\d*|\d*[a-zA-Z-][0-9a-zA-Z-]*))*))?(?:\+(?P<buildmetadata>"
        r"[0-9a-zA-Z-]+(?:\.[0-9a-zA-Z-]+)*))?$"
    )

    # Convert to required
    schema["required"].extend(should_fields)
    schema["properties"]["name"]["pattern"] = name_pattern
    schema["properties"]["version"]["pattern"] = semver_pattern
    schema["properties"]["contributors"]["items"]["required"] = ["title"]
    schema["properties"]["sources"]["items"]["required"] = ["title"]
    schema["properties"]["resources"]["items"]["properties"]["name"]["pattern"] = (
        name_pattern
    )
    return schema


def _check_object_against_json_schema(
    json_object: dict[str, Any], schema: dict[str, Any]
) -> list[Issue]:
    """Checks that `json_object` matches the given JSON schema.

    Structural, type and format constraints are all checked. All schema violations are
    collected before issues are returned.

    Args:
        json_object: The JSON object to check.
        schema: The JSON schema to check against.

    Returns:
        A list of issues. An empty list, if no issues are found.

    Raises:
        jsonschema.exceptions.SchemaError: If the given schema is invalid.
    """
    Draft7Validator.check_schema(schema)
    validator = Draft7Validator(schema, format_checker=FormatChecker())
    return _validation_errors_to_issues(validator.iter_errors(json_object))


@dataclass(frozen=True)
class SchemaError:
    """A simpler representation of `ValidationError` for easier processing.

    Attributes:
        message (str): The error message generated by `jsonschema`.
        type (str): The type of the error (e.g., a JSON schema type such as "required",
            "type", "pattern", or "format", or a custom type).
        schema_path (str): The path to the violated check in the JSON schema.
            Path components are separated by '/'.
        jsonpath (str): The JSON path to the field that violates the check.
        instance (Any): The part of the object that failed the check.
        parent (Optional[SchemaError]): The error group the error belongs to, if any.
    """

    message: str
    type: str
    schema_path: str
    jsonpath: str
    instance: Any
    parent: Optional["SchemaError"] = None


def _validation_errors_to_issues(
    validation_errors: Iterator[ValidationError],
) -> list[Issue]:
    """Transforms `jsonschema.ValidationError`s to more compact `Issue`s.

    Args:
        validation_errors: The `jsonschema.ValidationError`s to transform.

    Returns:
        A list of `Issue`s.
    """
    schema_errors = _flat_map(validation_errors, _validation_error_to_schema_errors)
    grouped_errors = _filter(schema_errors, lambda error: error.type in GROUP_ERRORS)
    schema_errors = reduce(_handle_grouped_error, grouped_errors, schema_errors)

    return _map(schema_errors, _create_issue)


@dataclass(frozen=True)
class SchemaErrorEdits:
    """Expresses which errors to add to or remove from schema errors."""

    add: list[SchemaError] = field(default_factory=list)
    remove: list[SchemaError] = field(default_factory=list)


def _handle_S_resources_x(
    parent_error: SchemaError,
    schema_errors: list[SchemaError],
) -> SchemaErrorEdits:
    """Do not flag missing `path` and `data` separately."""
    edits = SchemaErrorEdits()
    errors_in_group = _get_errors_in_group(schema_errors, parent_error)
    # If the parent error is caused by other errors, remove it
    if errors_in_group:
        edits.remove.append(parent_error)

    path_or_data_required_errors = _filter(
        errors_in_group, _path_or_data_required_error
    )
    # If path and data are both missing, add a more informative error
    if len(path_or_data_required_errors) > 1:
        edits.add.append(
            SchemaError(
                message=(
                    "This resource has no `path` or `data` field. "
                    "One of them must be provided."
                ),
                type="required",
                jsonpath=parent_error.jsonpath,
                schema_path=parent_error.schema_path,
                instance=parent_error.instance,
            )
        )

    # Remove all required errors on path and data
    edits.remove.extend(path_or_data_required_errors)
    return edits


def _handle_S_resources_x_path(
    parent_error: SchemaError,
    schema_errors: list[SchemaError],
) -> SchemaErrorEdits:
    """Only flag errors for the relevant type.

    If `path` is a string, flag errors for the string-based schema.
    If `path` is an array, flag errors for the array-based schema.
    """
    edits = SchemaErrorEdits()
    errors_in_group = _get_errors_in_group(schema_errors, parent_error)
    type_errors = _filter(errors_in_group, _is_path_type_error)
    only_type_errors = len(errors_in_group) == len(type_errors)

    if type_errors:
        edits.remove.append(parent_error)

    # If the only error is that $.resources[x].path is of the wrong type,
    # add a more informative error
    if only_type_errors:
        edits.add.append(
            SchemaError(
                message="The `path` property must be either a string or an array.",
                type="type",
                jsonpath=type_errors[0].jsonpath,
                schema_path=type_errors[0].schema_path,
                instance=parent_error.instance,
            )
        )

    # Remove all original type errors on $.resources[x].path
    edits.remove.extend(type_errors)
    return edits


def _handle_S_resources_x_schema_fields_x(
    parent_error: SchemaError,
    schema_errors: list[SchemaError],
) -> SchemaErrorEdits:
    """Only flag errors for the relevant field type.

    E.g., if the field type is `string`, flag errors for the string-based schema only.
    """
    edits = SchemaErrorEdits()
    errors_in_group = _get_errors_in_group(schema_errors, parent_error)
    edits.remove.append(parent_error)

    field_type: str = parent_error.instance.get("type", "string")

    # The field's type is unknown
    if field_type not in FIELD_TYPES:
        unknown_field_error = SchemaError(
            message=(
                "The type property in this resource schema field is incorrect. "
                f"The value can only be one of these types: {', '.join(FIELD_TYPES)}."
            ),
            type="enum",
            jsonpath=f"{parent_error.jsonpath}.type",
            schema_path=parent_error.schema_path,
            instance=parent_error.instance,
        )
        # Replace all errors with an unknown field error
        edits.add.append(unknown_field_error)
        edits.remove.extend(errors_in_group)
        return edits

    # The field's type is known; keep only errors for this field type
    schema_index = FIELD_TYPES.index(field_type)

    errors_for_other_types = _filter(
        errors_in_group,
        lambda error: f"fields/items/oneOf/{schema_index}/" not in error.schema_path,
    )
    edits.remove.extend(errors_for_other_types)
    return edits


_schema_path_to_handler: list[
    tuple[str, Callable[[SchemaError, list[SchemaError]], SchemaErrorEdits]]
] = [
    ("resources/items/oneOf", _handle_S_resources_x),
    ("resources/items/properties/path/oneOf", _handle_S_resources_x_path),
    ("fields/items/oneOf", _handle_S_resources_x_schema_fields_x),
]


def _handle_grouped_error(
    schema_errors: list[SchemaError], parent_error: SchemaError
) -> list[SchemaError]:
    """Handle grouped schema errors that need special treatment.

    Args:
        schema_errors: All remaining schema errors.
        parent_error: The parent error of a group.

    Returns:
        The schema errors after processing.
    """

    def _get_edits(
        handlers: list[
            tuple[str, Callable[[SchemaError, list[SchemaError]], SchemaErrorEdits]]
        ],
    ) -> SchemaErrorEdits:
        schema_path, handler = handlers[0]
        edits = SchemaErrorEdits()
        if parent_error.schema_path.endswith(schema_path):
            edits = handler(parent_error, schema_errors)

        if len(handlers) == 1:
            return edits

        next_edits = _get_edits(handlers[1:])
        return SchemaErrorEdits(
            add=edits.add + next_edits.add,
            remove=edits.remove + next_edits.remove,
        )

    edits = _get_edits(_schema_path_to_handler)
    return _filter(schema_errors, lambda error: error not in edits.remove) + edits.add


def _validation_error_to_schema_errors(error: ValidationError) -> list[SchemaError]:
    current = [_create_schema_error(error)]
    if not error.context:
        return current

    return current + _flat_map(error.context, _validation_error_to_schema_errors)


def _get_full_json_path_from_error(error: ValidationError) -> str:
    """Returns the full `json_path` to the error.

    For 'required' errors, the field name is extracted from the error message.

    Args:
        error: The error to get the full `json_path` for.

    Returns:
        The full `json_path` of the error.
    """
    if str(error.validator) == "required":
        match = re.search("'(.*)' is a required property", error.message)
        if match:
            return f"{error.json_path}.{match.group(1)}"
    return error.json_path


def _create_schema_error(error: ValidationError) -> SchemaError:
    return SchemaError(
        message=error.message,
        type=str(error.validator),
        jsonpath=_get_full_json_path_from_error(error),
        schema_path="/".join(_map(error.absolute_schema_path, str)),
        instance=error.instance,
        parent=_create_schema_error(error.parent) if error.parent else None,  # type: ignore[arg-type]
    )


def _path_or_data_required_error(error: SchemaError) -> bool:
    return error.jsonpath.endswith(("path", "data")) and error.type == "required"


def _is_path_type_error(error: SchemaError) -> bool:
    return error.type == "type" and error.jsonpath.endswith("path")


def _create_issue(error: SchemaError) -> Issue:
    return Issue(
        message=error.message,
        jsonpath=error.jsonpath,
        type=error.type,
    )


def _get_errors_in_group(
    schema_errors: list[SchemaError], parent_error: SchemaError
) -> list[SchemaError]:
    return _filter(schema_errors, lambda error: error.parent == parent_error)<|MERGE_RESOLUTION|>--- conflicted
+++ resolved
@@ -8,16 +8,11 @@
 from jsonschema import Draft7Validator, FormatChecker, ValidationError
 
 from check_datapackage.config import Config
-<<<<<<< HEAD
 from check_datapackage.constants import (
     DATA_PACKAGE_SCHEMA_PATH,
     FIELD_TYPES,
     GROUP_ERRORS,
 )
-from check_datapackage.custom_check import apply_extensions
-=======
-from check_datapackage.constants import DATA_PACKAGE_SCHEMA_PATH, GROUP_ERRORS
->>>>>>> f5c590b5
 from check_datapackage.exclusion import exclude
 from check_datapackage.extensions import apply_extensions
 from check_datapackage.internals import (
