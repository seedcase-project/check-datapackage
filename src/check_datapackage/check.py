--- conflicted
+++ resolved
@@ -91,21 +91,7 @@
     issues = exclude(issues, config.exclusions, properties)
 
     if error and issues:
-<<<<<<< HEAD
-        # TODO: Switch to using `explain()` once implemented
-        errors: list[str] = _map(
-            issues,
-            lambda issue: f"- Property `{issue.jsonpath}`: {issue.message}\n",
-        )
-        # Should hide the traceback for the user
-        sys.tracebacklimit = 0
-        raise Exception(
-            "There were some issues found in your `datapackage.json`:\n\n"
-            + "\n".join(errors)
-        )
-=======
         raise DataPackageError(issues)
->>>>>>> cdf83bfa
 
     return sorted(set(issues))
 
