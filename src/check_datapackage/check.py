--- conflicted
+++ resolved
@@ -39,11 +39,7 @@
         _add_resource_recommendations(schema)
 
     issues = _check_object_against_json_schema(descriptor, schema)
-<<<<<<< HEAD
-    return exclude(issues, config.exclude, descriptor)
-=======
     issues += apply_rules(config.rules, descriptor)
-    issues = exclude(issues, config.exclude)
+    issues = exclude(issues, config.exclude, descriptor)
 
-    return sorted(set(issues))
->>>>>>> 95666368
+    return sorted(set(issues))