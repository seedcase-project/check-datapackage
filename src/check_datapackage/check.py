--- conflicted
+++ resolved
@@ -44,11 +44,7 @@
         _set_should_fields_to_required(schema)
 
     issues = _check_object_against_json_schema(properties, schema)
-<<<<<<< HEAD
-    issues += apply_custom_checks(config.extensions.custom_checks, properties)
-=======
-    issues += apply_extensions(properties, config.custom_checks)
->>>>>>> 0b218b5a
+    issues += apply_extensions(properties, config.extensions.custom_checks)
     issues = exclude(issues, config.exclusions, properties)
 
     return sorted(set(issues))
