import re
import sys
from dataclasses import dataclass, field
from functools import reduce
from types import TracebackType
from typing import Any, Callable, Iterator, Optional

from jsonschema import Draft7Validator, FormatChecker, ValidationError

from check_datapackage.config import Config
from check_datapackage.constants import (
    DATA_PACKAGE_SCHEMA_PATH,
    FIELD_TYPES,
    GROUP_ERRORS,
)
from check_datapackage.exclusion import exclude
from check_datapackage.extensions import apply_extensions
from check_datapackage.internals import (
    _filter,
    _flat_map,
    _map,
)
from check_datapackage.issue import Issue
from check_datapackage.read_json import read_json


def no_traceback_hook(
    exc_type: type[BaseException],
    exc_value: BaseException,
    exc_traceback: TracebackType | None,
) -> None:
    """Exception hook to hide tracebacks for DataPackageError."""
    if issubclass(exc_type, DataPackageError):
        # Only print the message, without traceback
        print("{0}".format(exc_value))
    else:
        sys.__excepthook__(exc_type, exc_value, exc_traceback)


# Need to use a custom exception hook to hide tracebacks for our custom exceptions
sys.excepthook = no_traceback_hook


class DataPackageError(Exception):
    """Convert Data Package issues to an error and hide the traceback."""

    def __init__(
        self,
        issues: list[Issue],
    ) -> None:
        """Create the DataPackageError attributes from issues."""
        # TODO: Switch to using `explain()` once implemented
        errors: list[str] = _map(
            issues,
            lambda issue: f"- Property `{issue.jsonpath}`: {issue.message}\n",
        )
        message: str = (
            "There were some issues found in your `datapackage.json`:\n\n"
            + "\n".join(errors)
        )
        super().__init__(message)


def check(
    properties: dict[str, Any], config: Config = Config(), error: bool = False
) -> list[Issue]:
    """Checks a Data Package's properties against the Data Package standard.

    Args:
        properties: A Data Package's metadata from `datapackage.json` as a Python
            dictionary.
        config: Configuration for the checks to be done. See the `Config`
            class for more details, especially about the default values.
        error: Whether to treat any issues found as errors. Defaults
            to `False`, meaning that issues will be returned as a list of `Issue`
            objects. Will internally run `explain()` on the Issues
            if set to `True`.

    Returns:
        A list of `Issue` objects representing any issues found
            while checking the properties. If no issues are found, an empty list
            is returned.
    """
    schema = read_json(DATA_PACKAGE_SCHEMA_PATH)

    if config.strict:
        _set_should_fields_to_required(schema)

    issues = _check_object_against_json_schema(properties, schema)
    issues += apply_extensions(properties, config.extensions)
    issues = exclude(issues, config.exclusions, properties)

    if error and issues:
        raise DataPackageError(issues)

    return sorted(set(issues))


def _set_should_fields_to_required(schema: dict[str, Any]) -> dict[str, Any]:
    """Set 'SHOULD' fields to 'REQUIRED' in the schema."""
    should_fields = ("name", "id", "licenses")
    name_pattern = r"^[a-z0-9._-]+$"

    # From https://semver.org/#is-there-a-suggested-regular-expression-regex-to-check-a-semver-string
    semver_pattern = (
        r"^(?P<major>0|[1-9]\d*)\.(?P<minor>0|[1-9]\d*)\.(?P<patch>0|[1-9]\d*)"
        r"(?:-(?P<prerelease>(?:0|[1-9]\d*|\d*[a-zA-Z-][0-9a-zA-Z-]*)(?:\.(?:0"
        r"|[1-9]\d*|\d*[a-zA-Z-][0-9a-zA-Z-]*))*))?(?:\+(?P<buildmetadata>"
        r"[0-9a-zA-Z-]+(?:\.[0-9a-zA-Z-]+)*))?$"
    )

    # Convert to required
    schema["required"].extend(should_fields)
    schema["properties"]["name"]["pattern"] = name_pattern
    schema["properties"]["version"]["pattern"] = semver_pattern
    schema["properties"]["contributors"]["items"]["required"] = ["title"]
    schema["properties"]["sources"]["items"]["required"] = ["title"]
    schema["properties"]["resources"]["items"]["properties"]["name"]["pattern"] = (
        name_pattern
    )
    return schema


def _check_object_against_json_schema(
    json_object: dict[str, Any], schema: dict[str, Any]
) -> list[Issue]:
    """Checks that `json_object` matches the given JSON schema.

    Structural, type and format constraints are all checked. All schema violations are
    collected before issues are returned.

    Args:
        json_object: The JSON object to check.
        schema: The JSON schema to check against.

    Returns:
        A list of issues. An empty list, if no issues are found.

    Raises:
        jsonschema.exceptions.SchemaError: If the given schema is invalid.
    """
    Draft7Validator.check_schema(schema)
    validator = Draft7Validator(schema, format_checker=FormatChecker())
    return _validation_errors_to_issues(validator.iter_errors(json_object))


@dataclass(frozen=True)
class SchemaError:
    """A simpler representation of `ValidationError` for easier processing.

    Attributes:
        message (str): The error message generated by `jsonschema`.
        type (str): The type of the error (e.g., a JSON schema type such as "required",
            "type", "pattern", or "format", or a custom type).
        schema_path (str): The path to the violated check in the JSON schema.
            Path components are separated by '/'.
        jsonpath (str): The JSON path to the field that violates the check.
        instance (Any): The part of the object that failed the check.
        parent (Optional[SchemaError]): The error group the error belongs to, if any.
    """

    message: str
    type: str
    schema_path: str
    jsonpath: str
    instance: Any
    parent: Optional["SchemaError"] = None


def _validation_errors_to_issues(
    validation_errors: Iterator[ValidationError],
) -> list[Issue]:
    """Transforms `jsonschema.ValidationError`s to more compact `Issue`s.

    Args:
        validation_errors: The `jsonschema.ValidationError`s to transform.

    Returns:
        A list of `Issue`s.
    """
    schema_errors = _flat_map(validation_errors, _validation_error_to_schema_errors)
    grouped_errors = _filter(schema_errors, lambda error: error.type in GROUP_ERRORS)
    schema_errors = reduce(_handle_grouped_error, grouped_errors, schema_errors)

    return _map(schema_errors, _create_issue)


@dataclass(frozen=True)
class SchemaErrorEdits:
    """Expresses which errors to add to or remove from schema errors."""

    add: list[SchemaError] = field(default_factory=list)
    remove: list[SchemaError] = field(default_factory=list)


def _handle_S_resources_x(
    parent_error: SchemaError,
    schema_errors: list[SchemaError],
) -> SchemaErrorEdits:
    """Do not flag missing `path` and `data` separately."""
    edits = SchemaErrorEdits()
    errors_in_group = _get_errors_in_group(schema_errors, parent_error)
    # If the parent error is caused by other errors, remove it
    if errors_in_group:
        edits.remove.append(parent_error)

    path_or_data_required_errors = _filter(
        errors_in_group, _path_or_data_required_error
    )
    # If path and data are both missing, add a more informative error
    if len(path_or_data_required_errors) > 1:
        edits.add.append(
            SchemaError(
                message=(
                    "This resource has no `path` or `data` field. "
                    "One of them must be provided."
                ),
                type="required",
                jsonpath=parent_error.jsonpath,
                schema_path=parent_error.schema_path,
                instance=parent_error.instance,
            )
        )

    # Remove all required errors on path and data
    edits.remove.extend(path_or_data_required_errors)
    return edits


def _handle_S_resources_x_path(
    parent_error: SchemaError,
    schema_errors: list[SchemaError],
) -> SchemaErrorEdits:
    """Only flag errors for the relevant type.

    If `path` is a string, flag errors for the string-based schema.
    If `path` is an array, flag errors for the array-based schema.
    """
    edits = SchemaErrorEdits()
    errors_in_group = _get_errors_in_group(schema_errors, parent_error)
    type_errors = _filter(errors_in_group, _is_path_type_error)
    only_type_errors = len(errors_in_group) == len(type_errors)

    if type_errors:
        edits.remove.append(parent_error)

    # If the only error is that $.resources[x].path is of the wrong type,
    # add a more informative error
    if only_type_errors:
        edits.add.append(
            SchemaError(
                message="The `path` property must be either a string or an array.",
                type="type",
                jsonpath=type_errors[0].jsonpath,
                schema_path=type_errors[0].schema_path,
                instance=parent_error.instance,
            )
        )

    # Remove all original type errors on $.resources[x].path
    edits.remove.extend(type_errors)
    return edits


def _handle_S_resources_x_schema_fields_x(
    parent_error: SchemaError,
    schema_errors: list[SchemaError],
) -> SchemaErrorEdits:
    """Only flag errors for the relevant field type.

    E.g., if the field type is `string`, flag errors for the string-based schema only.
    """
    edits = SchemaErrorEdits()
    errors_in_group = _get_errors_in_group(schema_errors, parent_error)
    edits.remove.append(parent_error)

    field_type: str = parent_error.instance.get("type", "string")

    # The field's type is unknown
    if field_type not in FIELD_TYPES:
        unknown_field_error = SchemaError(
            message=(
                "The type property in this resource schema field is incorrect. "
                f"The value can only be one of these types: {', '.join(FIELD_TYPES)}."
            ),
            type="enum",
            jsonpath=f"{parent_error.jsonpath}.type",
            schema_path=parent_error.schema_path,
            instance=parent_error.instance,
        )
        # Replace all errors with an unknown field error
        edits.add.append(unknown_field_error)
        edits.remove.extend(errors_in_group)
        return edits

    # The field's type is known; keep only errors for this field type
    schema_index = FIELD_TYPES.index(field_type)

    errors_for_other_types = _filter(
        errors_in_group,
        lambda error: f"fields/items/oneOf/{schema_index}/" not in error.schema_path,
    )
    edits.remove.extend(errors_for_other_types)
    return edits


<<<<<<< HEAD
def _handle_S_resources_x_schema_primary_key(
    parent_error: SchemaError,
    schema_errors: list[SchemaError],
) -> SchemaErrorEdits:
    """Only flag errors for the relevant type and simplify errors."""
    PRIMARY_KEY_TYPES: tuple[type[Any], ...] = (list, str)
    edits = SchemaErrorEdits(remove=[parent_error])
    errors_in_group = _get_errors_in_group(schema_errors, parent_error)

    key_type = type(parent_error.instance)
    if key_type in PRIMARY_KEY_TYPES:
        schema_for_type = f"primaryKey/oneOf/{PRIMARY_KEY_TYPES.index(key_type)}/"
        edits.remove.extend(
            _filter(
                errors_in_group,
                lambda error: schema_for_type not in error.schema_path,
=======
def _handle_S_resources_x_schema_foreign_keys(
    parent_error: SchemaError,
    schema_errors: list[SchemaError],
) -> SchemaErrorEdits:
    """Only flag errors for the relevant type and simplify errors.

    The sub-schema to use is determined based on the type of the top-level foreign
    key fields property.
    """
    FOREIGN_KEY_TYPES: tuple[type[Any], ...] = (list, str)
    edits = SchemaErrorEdits(remove=[parent_error])
    errors_in_group = _get_errors_in_group(schema_errors, parent_error)

    key = parent_error.instance.get("fields", None)
    key_type = type(key)

    # If the key type is correct, use that schema
    if key_type in FOREIGN_KEY_TYPES:
        schema_part = f"foreignKeys/items/oneOf/{FOREIGN_KEY_TYPES.index(key_type)}/"
        edits.remove.extend(
            _filter(
                errors_in_group,
                lambda error: schema_part not in error.schema_path,
>>>>>>> 8098f488
            )
        )
        return edits

<<<<<<< HEAD
    edits.remove.extend(errors_in_group)
    edits.add.append(
        SchemaError(
            message="The `primaryKey` property must be a string or an array.",
            type="type",
            jsonpath=parent_error.jsonpath,
            schema_path=parent_error.schema_path,
            instance=parent_error.instance,
        )
    )
=======
    # If the key type is incorrect, remove all errors that depend on it
    key_type_errors = _filter(
        errors_in_group,
        lambda error: error.schema_path.endswith("fields/type")
        or "reference/properties/fields" in error.schema_path,
    )
    edits.remove.extend(key_type_errors)

    # If the key exists, flag incorrect type
    if key is not None:
        edits.add.append(
            SchemaError(
                message=(
                    "The `fields` property of a foreign key must be a string or "
                    "an array."
                ),
                type="type",
                jsonpath=f"{parent_error.jsonpath}.fields",
                schema_path=parent_error.schema_path,
                instance=parent_error.instance,
            )
        )
>>>>>>> 8098f488

    return edits


def _handle_licenses(
    parent_error: SchemaError,
    schema_errors: list[SchemaError],
) -> SchemaErrorEdits:
    """Only include one error if both `name` and `path` are missing."""
    errors_in_group = _get_errors_in_group(schema_errors, parent_error)
    return SchemaErrorEdits(
        remove=errors_in_group + [parent_error],
        add=[
            SchemaError(
                message=(
                    "Licenses must have at least one of the following properties: "
                    "`name`, `path`."
                ),
                type="required",
                schema_path=parent_error.schema_path,
                jsonpath=parent_error.jsonpath,
                instance=parent_error.instance,
            )
        ],
    )


_schema_path_to_handler: list[
    tuple[str, Callable[[SchemaError, list[SchemaError]], SchemaErrorEdits]]
] = [
    ("resources/items/oneOf", _handle_S_resources_x),
    ("resources/items/properties/path/oneOf", _handle_S_resources_x_path),
    ("fields/items/oneOf", _handle_S_resources_x_schema_fields_x),
<<<<<<< HEAD
    ("primaryKey/oneOf", _handle_S_resources_x_schema_primary_key),
=======
    ("foreignKeys/items/oneOf", _handle_S_resources_x_schema_foreign_keys),
>>>>>>> 8098f488
    ("licenses/items/anyOf", _handle_licenses),
]


def _handle_grouped_error(
    schema_errors: list[SchemaError], parent_error: SchemaError
) -> list[SchemaError]:
    """Handle grouped schema errors that need special treatment.

    Args:
        schema_errors: All remaining schema errors.
        parent_error: The parent error of a group.

    Returns:
        The schema errors after processing.
    """

    def _get_edits(
        handlers: list[
            tuple[str, Callable[[SchemaError, list[SchemaError]], SchemaErrorEdits]]
        ],
    ) -> SchemaErrorEdits:
        schema_path, handler = handlers[0]
        edits = SchemaErrorEdits()
        if parent_error.schema_path.endswith(schema_path):
            edits = handler(parent_error, schema_errors)

        if len(handlers) == 1:
            return edits

        next_edits = _get_edits(handlers[1:])
        return SchemaErrorEdits(
            add=edits.add + next_edits.add,
            remove=edits.remove + next_edits.remove,
        )

    edits = _get_edits(_schema_path_to_handler)
    return _filter(schema_errors, lambda error: error not in edits.remove) + edits.add


def _validation_error_to_schema_errors(error: ValidationError) -> list[SchemaError]:
    current = [_create_schema_error(error)]
    if not error.context:
        return current

    return current + _flat_map(error.context, _validation_error_to_schema_errors)


def _get_full_json_path_from_error(error: ValidationError) -> str:
    """Returns the full `json_path` to the error.

    For 'required' errors, the field name is extracted from the error message.

    Args:
        error: The error to get the full `json_path` for.

    Returns:
        The full `json_path` of the error.
    """
    if str(error.validator) == "required":
        match = re.search("'(.*)' is a required property", error.message)
        if match:
            return f"{error.json_path}.{match.group(1)}"
    return error.json_path


def _create_schema_error(error: ValidationError) -> SchemaError:
    return SchemaError(
        message=error.message,
        type=str(error.validator),
        jsonpath=_get_full_json_path_from_error(error),
        schema_path="/".join(_map(error.absolute_schema_path, str)),
        instance=error.instance,
        parent=_create_schema_error(error.parent) if error.parent else None,  # type: ignore[arg-type]
    )


def _path_or_data_required_error(error: SchemaError) -> bool:
    return error.jsonpath.endswith(("path", "data")) and error.type == "required"


def _is_path_type_error(error: SchemaError) -> bool:
    return error.type == "type" and error.jsonpath.endswith("path")


def _create_issue(error: SchemaError) -> Issue:
    return Issue(
        message=error.message,
        jsonpath=error.jsonpath,
        type=error.type,
    )


def _get_errors_in_group(
    schema_errors: list[SchemaError], parent_error: SchemaError
) -> list[SchemaError]:
    return _filter(schema_errors, lambda error: error.parent == parent_error)<|MERGE_RESOLUTION|>--- conflicted
+++ resolved
@@ -304,7 +304,6 @@
     return edits
 
 
-<<<<<<< HEAD
 def _handle_S_resources_x_schema_primary_key(
     parent_error: SchemaError,
     schema_errors: list[SchemaError],
@@ -321,36 +320,10 @@
             _filter(
                 errors_in_group,
                 lambda error: schema_for_type not in error.schema_path,
-=======
-def _handle_S_resources_x_schema_foreign_keys(
-    parent_error: SchemaError,
-    schema_errors: list[SchemaError],
-) -> SchemaErrorEdits:
-    """Only flag errors for the relevant type and simplify errors.
-
-    The sub-schema to use is determined based on the type of the top-level foreign
-    key fields property.
-    """
-    FOREIGN_KEY_TYPES: tuple[type[Any], ...] = (list, str)
-    edits = SchemaErrorEdits(remove=[parent_error])
-    errors_in_group = _get_errors_in_group(schema_errors, parent_error)
-
-    key = parent_error.instance.get("fields", None)
-    key_type = type(key)
-
-    # If the key type is correct, use that schema
-    if key_type in FOREIGN_KEY_TYPES:
-        schema_part = f"foreignKeys/items/oneOf/{FOREIGN_KEY_TYPES.index(key_type)}/"
-        edits.remove.extend(
-            _filter(
-                errors_in_group,
-                lambda error: schema_part not in error.schema_path,
->>>>>>> 8098f488
             )
         )
         return edits
 
-<<<<<<< HEAD
     edits.remove.extend(errors_in_group)
     edits.add.append(
         SchemaError(
@@ -361,7 +334,37 @@
             instance=parent_error.instance,
         )
     )
-=======
+
+    return edits
+
+
+def _handle_S_resources_x_schema_foreign_keys(
+    parent_error: SchemaError,
+    schema_errors: list[SchemaError],
+) -> SchemaErrorEdits:
+    """Only flag errors for the relevant type and simplify errors.
+
+    The sub-schema to use is determined based on the type of the top-level foreign
+    key fields property.
+    """
+    FOREIGN_KEY_TYPES: tuple[type[Any], ...] = (list, str)
+    edits = SchemaErrorEdits(remove=[parent_error])
+    errors_in_group = _get_errors_in_group(schema_errors, parent_error)
+
+    key = parent_error.instance.get("fields", None)
+    key_type = type(key)
+
+    # If the key type is correct, use that schema
+    if key_type in FOREIGN_KEY_TYPES:
+        schema_part = f"foreignKeys/items/oneOf/{FOREIGN_KEY_TYPES.index(key_type)}/"
+        edits.remove.extend(
+            _filter(
+                errors_in_group,
+                lambda error: schema_part not in error.schema_path,
+            )
+        )
+        return edits
+
     # If the key type is incorrect, remove all errors that depend on it
     key_type_errors = _filter(
         errors_in_group,
@@ -384,7 +387,6 @@
                 instance=parent_error.instance,
             )
         )
->>>>>>> 8098f488
 
     return edits
 
@@ -418,11 +420,8 @@
     ("resources/items/oneOf", _handle_S_resources_x),
     ("resources/items/properties/path/oneOf", _handle_S_resources_x_path),
     ("fields/items/oneOf", _handle_S_resources_x_schema_fields_x),
-<<<<<<< HEAD
     ("primaryKey/oneOf", _handle_S_resources_x_schema_primary_key),
-=======
     ("foreignKeys/items/oneOf", _handle_S_resources_x_schema_foreign_keys),
->>>>>>> 8098f488
     ("licenses/items/anyOf", _handle_licenses),
 ]
 
