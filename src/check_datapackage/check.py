import re
import sys
from dataclasses import dataclass, field
from functools import reduce
from types import TracebackType
from typing import Any, Callable, Iterator, Optional, cast

from jsonpath import findall, resolve
from jsonschema import Draft7Validator, FormatChecker, ValidationError
from rich import print as rprint

from check_datapackage.config import Config
from check_datapackage.constants import (
    DATA_PACKAGE_SCHEMA_PATH,
    FIELD_TYPES,
    GROUP_ERRORS,
)
from check_datapackage.exclusion import exclude
from check_datapackage.extensions import apply_extensions
from check_datapackage.internals import (
    PropertyField,
    _filter,
    _flat_map,
    _get_fields_at_jsonpath,
    _map,
)
from check_datapackage.issue import Issue
from check_datapackage.read_json import read_json


def _pretty_print_exception(
    exc_type: type[BaseException],
    exc_value: BaseException,
) -> None:
    # Print the error type and message, without traceback
    return rprint(f"\n[red]{exc_type.__name__}[/red]: {exc_value}")


def no_traceback_hook(
    exc_type: type[BaseException],
    exc_value: BaseException,
    exc_traceback: TracebackType | None,
) -> None:
    """Exception hook to hide tracebacks for DataPackageError."""
    if issubclass(exc_type, DataPackageError):
<<<<<<< HEAD
        # Only print the message, without traceback
        rprint(f"{exc_value}")
=======
        _pretty_print_exception(exc_type, exc_value)
>>>>>>> bf942b49
    else:
        sys.__excepthook__(exc_type, exc_value, exc_traceback)


# Need to use a custom exception hook to hide tracebacks for our custom exceptions
sys.excepthook = no_traceback_hook


# Unfortunately, IPython uses its own exception handling mechanism,
# so we need to set a separate custom exception handler there.
def _is_running_from_ipython() -> bool:
    """Checks whether running in IPython interactive console or not."""
    try:
        from IPython import get_ipython  # type: ignore[attr-defined]
    except ImportError:
        return False
    else:
        return get_ipython() is not None  # type: ignore[no-untyped-call]


if _is_running_from_ipython():

    def no_traceback_in_ipython(
        self: Any,
        exc_type: type[BaseException],
        exc_value: BaseException,
        exc_traceback: TracebackType | None,
        tb_offset: None = None,
    ) -> None:
        """Hide tracebacks and correctly display rich markup in IPython."""
        if issubclass(exc_type, DataPackageError):
            _pretty_print_exception(exc_type, exc_value)
        else:
            # Regular IPython traceback
            self.showtraceback(
                (exc_type, exc_value, exc_traceback), tb_offset=tb_offset
            )

    get_ipython().set_custom_exc((Exception,), no_traceback_in_ipython)  # type: ignore  # noqa: F821


class DataPackageError(Exception):
    """Convert Data Package issues to an error and hide the traceback."""

    def __init__(
        self,
        issues: list[Issue],
    ) -> None:
        """Create the DataPackageError from issues."""
        super().__init__(explain(issues))


def explain(issues: list[Issue]) -> str:
    """Explain the issues in a human-readable format.

    Args:
        issues: A list of `Issue` objects to explain.

    Returns:
        A human-readable explanation of the issues.

    Examples:
        ```{python}
        import check_datapackage as cdp

        issue = cdp.Issue(
            jsonpath="$.resources[2].title",
            type="required",
            message="The `title` field is required but missing at the given JSON path.",
        )

        cdp.explain([issue])
        ```
    """
    issue_explanations: list[str] = _map(
        issues,
        _create_explanation,
    )
    num_issues = len(issue_explanations)
    singular_or_plural = " was" if num_issues == 1 else "s were"
    return (
        f"{num_issues} issue{singular_or_plural} found in your [u]datapackage.json[/u]:\n\n"  # noqa: E501
        + "\n".join(issue_explanations)
    )


def _create_explanation(issue: Issue) -> str:
    """Create an informative explanation of what went wrong in each issue."""
    # Remove suffix '$' to account for root path when `[]` is passed to `check()`
    property_name = issue.jsonpath.removesuffix("$").split(".")[-1]
    if not property_name:
        return (
            "check() requires a dictionary with metadata,"
            f" but received {issue.instance}."
        )

    number_of_carets = len(str(issue.instance))
    return (  # noqa: F401
        f"At {issue.jsonpath.removeprefix('$.')}:\n"
        "|\n"
        f"| {property_name}{': ' if property_name else '  '}{issue.instance}\n"
        f"| {' ' * len(property_name)}  [red]{'^' * number_of_carets}[/red]\n"
        f"{issue.message}\n"
    )


def check(
    properties: dict[str, Any], config: Config = Config(), error: bool = False
) -> list[Issue]:
    """Checks a Data Package's properties against the Data Package standard.

    Args:
        properties: A Data Package's metadata from `datapackage.json` as a Python
            dictionary.
        config: Configuration for the checks to be done. See the `Config`
            class for more details, especially about the default values.
        error: Whether to treat any issues found as errors. Defaults
            to `False`, meaning that issues will be returned as a list of `Issue`
            objects. Will internally run `explain()` on the Issues
            if set to `True`.

    Returns:
        A list of `Issue` objects representing any issues found
            while checking the properties. If no issues are found, an empty list
            is returned.
    """
    schema = read_json(DATA_PACKAGE_SCHEMA_PATH)

    if config.strict:
        _set_should_fields_to_required(schema)

    issues = _check_object_against_json_schema(properties, schema)
    issues += _check_keys(properties, issues)
    issues += apply_extensions(properties, config.extensions)
    issues = exclude(issues, config.exclusions)
    issues = sorted(set(issues))

    if error and issues:
        raise DataPackageError(issues)

    return issues


def _check_keys(properties: dict[str, Any], issues: list[Issue]) -> list[Issue]:
    """Check that primary and foreign keys exist."""
    # Primary keys
    resources_with_pk = _get_fields_at_jsonpath(
        "$.resources[?(length(@.schema.primaryKey) > 0 || @.schema.primaryKey == '')]",
        properties,
    )
    resources_with_pk = _keep_resources_with_no_issue_at_property(
        resources_with_pk, issues, "schema.primaryKey"
    )
    key_issues = _flat_map(resources_with_pk, _check_primary_key)

    # Foreign keys
    resources_with_fk = _get_fields_at_jsonpath(
        "$.resources[?(length(@.schema.foreignKeys) > 0)]",
        properties,
    )
    resources_with_fk = _keep_resources_with_no_issue_at_property(
        resources_with_fk, issues, "schema.foreignKeys"
    )
    key_issues += _flat_map(
        resources_with_fk,
        lambda resource: _check_foreign_keys(resource, properties),
    )
    return key_issues


def _issues_at_property(
    resource: PropertyField, issues: list[Issue], jsonpath: str
) -> list[Issue]:
    return _filter(
        issues,
        lambda issue: f"{resource.jsonpath}.{jsonpath}" in issue.jsonpath,
    )


def _keep_resources_with_no_issue_at_property(
    resources: list[PropertyField], issues: list[Issue], jsonpath: str
) -> list[PropertyField]:
    """Filter out resources that have an issue at or under the given `jsonpath`."""
    return _filter(
        resources,
        lambda resource: not _issues_at_property(resource, issues, jsonpath),
    )


def _check_primary_key(resource: PropertyField) -> list[Issue]:
    """Check that primary key fields exist in the resource."""
    pk_fields = resolve("/schema/primaryKey", resource.value)
    pk_fields_list = _key_fields_as_str_list(pk_fields)
    unknown_fields = _get_unknown_key_fields(pk_fields_list, resource.value)

    if not unknown_fields:
        return []

    return [
        Issue(
            jsonpath=f"{resource.jsonpath}.schema.primaryKey",
            type="primary-key",
            message=(
                f"No fields found in resource for primary key fields: {unknown_fields}."
            ),
            instance=pk_fields,
        )
    ]


def _check_foreign_keys(
    resource: PropertyField, properties: dict[str, Any]
) -> list[Issue]:
    """Check that foreign key source and destination fields exist."""
    # Safe, as only FKs of the correct type here
    foreign_keys = cast(
        list[dict[str, Any]], resolve("/schema/foreignKeys", resource.value)
    )
    foreign_keys_diff_resource = _filter(
        foreign_keys,
        lambda fk: "resource" in fk["reference"] and fk["reference"]["resource"] != "",
    )
    foreign_keys_same_resource = _filter(
        foreign_keys, lambda fk: fk not in foreign_keys_diff_resource
    )

    issues = _flat_map(foreign_keys, lambda fk: _check_fk_source_fields(fk, resource))
    issues += _flat_map(
        foreign_keys_same_resource,
        lambda fk: _check_fk_dest_fields_same_resource(fk, resource),
    )
    issues += _flat_map(
        foreign_keys_diff_resource,
        lambda fk: _check_fk_dest_fields_diff_resource(fk, resource, properties),
    )

    return issues


def _key_fields_as_str_list(key_fields: Any) -> list[str]:
    """Returns the list representation of primary and foreign key fields.

    Key fields can be represented either as a string (containing one field name)
    or a list of strings.

    The input should contain a correctly typed `key_fields` object.
    """
    if not isinstance(key_fields, list):
        key_fields = [key_fields]
    return cast(list[str], key_fields)


def _get_unknown_key_fields(
    key_fields: list[str], properties: dict[str, Any], resource_path: str = ""
) -> str:
    """Return the key fields that don't exist on the specified resource."""
    known_fields = findall(f"{resource_path}schema.fields[*].name", properties)
    unknown_fields = _filter(key_fields, lambda field: field not in known_fields)
    unknown_fields = _map(unknown_fields, lambda field: f"{field!r}")
    return ", ".join(unknown_fields)


def _check_fk_source_fields(
    foreign_key: dict[str, Any], resource: PropertyField
) -> list[Issue]:
    """Check that foreign key source fields exist and have the correct number."""
    issues = []
    source_fields = resolve("/fields", foreign_key)
    source_field_list = _key_fields_as_str_list(source_fields)
    unknown_fields = _get_unknown_key_fields(source_field_list, resource.value)
    if unknown_fields:
        issues.append(
            Issue(
                jsonpath=f"{resource.jsonpath}.schema.foreignKeys.fields",
                type="foreign-key-source-fields",
                message=(
                    "No fields found in resource for foreign key source fields: "
                    f"{unknown_fields}."
                ),
                instance=source_fields,
            )
        )

    dest_fields = _key_fields_as_str_list(resolve("/reference/fields", foreign_key))
    if len(source_field_list) != len(dest_fields):
        issues.append(
            Issue(
                jsonpath=f"{resource.jsonpath}.schema.foreignKeys.fields",
                type="foreign-key-source-fields",
                message=(
                    "The number of foreign key source fields must be the same as "
                    "the number of foreign key destination fields."
                ),
                instance=source_fields,
            )
        )
    return issues


def _check_fk_dest_fields_same_resource(
    foreign_key: dict[str, Any],
    resource: PropertyField,
) -> list[Issue]:
    """Check that foreign key destination fields exist on the same resource."""
    dest_fields = resolve("/reference/fields", foreign_key)
    dest_field_list = _key_fields_as_str_list(dest_fields)
    unknown_fields = _get_unknown_key_fields(dest_field_list, resource.value)
    if not unknown_fields:
        return []

    return [
        Issue(
            jsonpath=f"{resource.jsonpath}.schema.foreignKeys.reference.fields",
            type="foreign-key-destination-fields",
            message=(
                "No fields found in resource for foreign key "
                f"destination fields: {unknown_fields}."
            ),
            instance=dest_fields,
        )
    ]


def _check_fk_dest_fields_diff_resource(
    foreign_key: dict[str, Any], resource: PropertyField, properties: dict[str, Any]
) -> list[Issue]:
    """Check that foreign key destination fields exist on the destination resource."""
    dest_fields = resolve("/reference/fields", foreign_key)
    dest_field_list = _key_fields_as_str_list(dest_fields)
    # Safe, as only keys of the correct type here
    dest_resource_name = cast(str, resolve("/reference/resource", foreign_key))

    dest_resource_path = f"resources[?(@.name == '{dest_resource_name}')]"
    if not findall(dest_resource_path, properties):
        return [
            Issue(
                jsonpath=f"{resource.jsonpath}.schema.foreignKeys.reference.resource",
                type="foreign-key-destination-resource",
                message=(
                    f"The destination resource {dest_resource_name!r} of this foreign "
                    "key doesn't exist in the package."
                ),
                instance=dest_resource_name,
            )
        ]

    unknown_fields = _get_unknown_key_fields(
        dest_field_list, properties, f"{dest_resource_path}."
    )
    if not unknown_fields:
        return []

    return [
        Issue(
            jsonpath=f"{resource.jsonpath}.schema.foreignKeys.reference.fields",
            type="foreign-key-destination-fields",
            message=(
                f"No fields found in destination resource {dest_resource_name!r} "
                f"for foreign key destination fields: {unknown_fields}."
            ),
            instance=dest_fields,
        )
    ]


def _set_should_fields_to_required(schema: dict[str, Any]) -> dict[str, Any]:
    """Set 'SHOULD' fields to 'REQUIRED' in the schema."""
    should_fields = ("name", "id", "licenses")
    name_pattern = r"^[a-z0-9._-]+$"

    # From https://semver.org/#is-there-a-suggested-regular-expression-regex-to-check-a-semver-string
    semver_pattern = (
        r"^(?P<major>0|[1-9]\d*)\.(?P<minor>0|[1-9]\d*)\.(?P<patch>0|[1-9]\d*)"
        r"(?:-(?P<prerelease>(?:0|[1-9]\d*|\d*[a-zA-Z-][0-9a-zA-Z-]*)(?:\.(?:0"
        r"|[1-9]\d*|\d*[a-zA-Z-][0-9a-zA-Z-]*))*))?(?:\+(?P<buildmetadata>"
        r"[0-9a-zA-Z-]+(?:\.[0-9a-zA-Z-]+)*))?$"
    )

    # Convert to required
    schema["required"].extend(should_fields)
    schema["properties"]["name"]["pattern"] = name_pattern
    schema["properties"]["version"]["pattern"] = semver_pattern
    schema["properties"]["contributors"]["items"]["required"] = ["title"]
    schema["properties"]["sources"]["items"]["required"] = ["title"]
    schema["properties"]["resources"]["items"]["properties"]["name"]["pattern"] = (
        name_pattern
    )
    return schema


def _check_object_against_json_schema(
    json_object: dict[str, Any], schema: dict[str, Any]
) -> list[Issue]:
    """Checks that `json_object` matches the given JSON schema.

    Structural, type and format constraints are all checked. All schema violations are
    collected before issues are returned.

    Args:
        json_object: The JSON object to check.
        schema: The JSON schema to check against.

    Returns:
        A list of issues. An empty list, if no issues are found.

    Raises:
        jsonschema.exceptions.SchemaError: If the given schema is invalid.
    """
    Draft7Validator.check_schema(schema)
    validator = Draft7Validator(schema, format_checker=FormatChecker())
    return _validation_errors_to_issues(validator.iter_errors(json_object))


@dataclass(frozen=True)
class SchemaError:
    """A simpler representation of `ValidationError` for easier processing.

    Attributes:
        message (str): The error message generated by `jsonschema`.
        type (str): The type of the error (e.g., a JSON schema type such as "required",
            "type", "pattern", or "format", or a custom type).
        schema_path (str): The path to the violated check in the JSON schema.
            Path components are separated by '/'.
        jsonpath (str): The JSON path to the field that violates the check.
        instance (Any): The part of the object that failed the check.
        schema_value (Optional[Any]): The expected value that is checked against,
            which is part of the schema violated by this error.
        parent (Optional[SchemaError]): The error group the error belongs to, if any.
    """

    message: str
    type: str
    schema_path: str
    jsonpath: str
    instance: Any
    schema_value: Optional[Any] = None
    parent: Optional["SchemaError"] = None


def _validation_errors_to_issues(
    validation_errors: Iterator[ValidationError],
) -> list[Issue]:
    """Transforms `jsonschema.ValidationError`s to more compact `Issue`s.

    Args:
        validation_errors: The `jsonschema.ValidationError`s to transform.

    Returns:
        A list of `Issue`s.
    """
    schema_errors = _flat_map(validation_errors, _validation_error_to_schema_errors)
    grouped_errors = _filter(schema_errors, lambda error: error.type in GROUP_ERRORS)
    schema_errors = reduce(_handle_grouped_error, grouped_errors, schema_errors)

    return _map(schema_errors, _create_issue)


@dataclass(frozen=True)
class SchemaErrorEdits:
    """Expresses which errors to add to or remove from schema errors."""

    add: list[SchemaError] = field(default_factory=list)
    remove: list[SchemaError] = field(default_factory=list)


def _handle_S_resources_x(
    parent_error: SchemaError,
    schema_errors: list[SchemaError],
) -> SchemaErrorEdits:
    """Do not flag missing `path` and `data` separately."""
    edits = SchemaErrorEdits()
    errors_in_group = _get_errors_in_group(schema_errors, parent_error)
    # If the parent error is caused by other errors, remove it
    if errors_in_group:
        edits.remove.append(parent_error)

    path_or_data_required_errors = _filter(
        errors_in_group, _path_or_data_required_error
    )
    # If path and data are both missing, add a more informative error
    if len(path_or_data_required_errors) > 1:
        edits.add.append(
            SchemaError(
                message=(
                    "This resource has no `path` or `data` field. "
                    "One of them must be provided."
                ),
                type="required",
                jsonpath=parent_error.jsonpath,
                schema_path=parent_error.schema_path,
                instance=parent_error.instance,
            )
        )

    # Remove all required errors on path and data
    edits.remove.extend(path_or_data_required_errors)
    return edits


def _handle_S_resources_x_path(
    parent_error: SchemaError,
    schema_errors: list[SchemaError],
) -> SchemaErrorEdits:
    """Only flag errors for the relevant type.

    If `path` is a string, flag errors for the string-based schema.
    If `path` is an array, flag errors for the array-based schema.
    """
    edits = SchemaErrorEdits()
    errors_in_group = _get_errors_in_group(schema_errors, parent_error)
    type_errors = _filter(errors_in_group, _is_path_type_error)
    only_type_errors = len(errors_in_group) == len(type_errors)

    if type_errors:
        edits.remove.append(parent_error)

    # If the only error is that $.resources[x].path is of the wrong type,
    # add a more informative error
    if only_type_errors:
        edits.add.append(
            SchemaError(
                message="The `path` property must be either a string or an array.",
                type="type",
                jsonpath=type_errors[0].jsonpath,
                schema_path=type_errors[0].schema_path,
                instance=parent_error.instance,
            )
        )

    # Remove all original type errors on $.resources[x].path
    edits.remove.extend(type_errors)
    return edits


def _handle_S_resources_x_schema_fields_x(
    parent_error: SchemaError,
    schema_errors: list[SchemaError],
) -> SchemaErrorEdits:
    """Only flag errors for the relevant field type.

    E.g., if the field type is `string`, flag errors for the string-based schema only.
    """
    edits = SchemaErrorEdits(remove=[parent_error])
    errors_in_group = _get_errors_in_group(schema_errors, parent_error)

    parent_instance = parent_error.instance
    if not isinstance(parent_instance, dict):
        return edits

    field_type: str = parent_instance.get("type", "string")

    # The field's type is unknown
    if field_type not in FIELD_TYPES:
        unknown_field_error = SchemaError(
            message=(
                "The type property in this resource schema field is incorrect. "
                f"The value can only be one of these types: {', '.join(FIELD_TYPES)}."
            ),
            type="enum",
            jsonpath=f"{parent_error.jsonpath}.type",
            schema_path=parent_error.schema_path,
            instance=parent_instance,
        )
        # Replace all errors with an unknown field error
        edits.add.append(unknown_field_error)
        edits.remove.extend(errors_in_group)
        return edits

    # The field's type is known; keep only errors for this field type
    schema_index = FIELD_TYPES.index(field_type)

    errors_for_other_types = _filter(
        errors_in_group,
        lambda error: f"fields/items/oneOf/{schema_index}/" not in error.schema_path,
    )
    edits.remove.extend(errors_for_other_types)
    return edits


def _handle_S_resources_x_schema_fields_x_constraints_enum(
    parent_error: SchemaError,
    schema_errors: list[SchemaError],
) -> SchemaErrorEdits:
    """Only flag errors for the relevant field type and simplify errors."""
    edits = SchemaErrorEdits(remove=[parent_error])
    errors_in_group = _get_errors_in_group(schema_errors, parent_error)

    # Remove errors for other field types
    if _not_field_type_error(parent_error):
        edits.remove.extend(errors_in_group)
        return edits

    value_errors = _filter(
        errors_in_group,
        lambda error: not error.jsonpath.endswith("enum"),
    )

    # If there are only value errors, simplify them
    if value_errors == errors_in_group:
        edits.add.append(_get_enum_values_error(parent_error, value_errors))

    # Otherwise, keep only top-level enum errors
    edits.remove.extend(value_errors)
    return edits


def _get_enum_values_error(
    parent_error: SchemaError,
    value_errors: list[SchemaError],
) -> SchemaError:
    message = "All enum values must be the same type."
    same_type = len(set(_map(parent_error.instance, lambda value: type(value)))) == 1
    if same_type:
        allowed_types = set(_map(value_errors, lambda error: str(error.schema_value)))
        message = (
            "The enum value type is not correct. Enum values should be "
            f"one of {', '.join(allowed_types)}."
        )
    return SchemaError(
        message=message,
        type="type",
        schema_path=value_errors[0].schema_path,
        jsonpath=_strip_index(value_errors[0].jsonpath),
        instance=value_errors[0].instance,
    )


def _not_field_type_error(parent_error: SchemaError) -> bool:
    if not parent_error.parent:
        return True
    field_type: str = parent_error.parent.instance.get("type", "string")
    if field_type not in FIELD_TYPES:
        return True
    schema_index = FIELD_TYPES.index(field_type)
    return f"fields/items/oneOf/{schema_index}/" not in parent_error.schema_path


def _handle_S_resources_x_schema_primary_key(
    parent_error: SchemaError,
    schema_errors: list[SchemaError],
) -> SchemaErrorEdits:
    """Only flag errors for the relevant type and simplify errors."""
    PRIMARY_KEY_TYPES: tuple[type[Any], ...] = (list, str)
    edits = SchemaErrorEdits(remove=[parent_error])
    errors_in_group = _get_errors_in_group(schema_errors, parent_error)

    key_type = type(parent_error.instance)
    if key_type in PRIMARY_KEY_TYPES:
        schema_for_type = f"primaryKey/oneOf/{PRIMARY_KEY_TYPES.index(key_type)}/"
        edits.remove.extend(
            _filter(
                errors_in_group,
                lambda error: schema_for_type not in error.schema_path,
            )
        )
        return edits

    edits.remove.extend(errors_in_group)
    edits.add.append(
        SchemaError(
            message="The `primaryKey` property must be a string or an array.",
            type="type",
            jsonpath=parent_error.jsonpath,
            schema_path=parent_error.schema_path,
            instance=parent_error.instance,
        )
    )

    return edits


def _handle_S_resources_x_schema_foreign_keys(
    parent_error: SchemaError,
    schema_errors: list[SchemaError],
) -> SchemaErrorEdits:
    """Only flag errors for the relevant type and simplify errors.

    The sub-schema to use is determined based on the type of the top-level foreign
    key fields property.
    """
    FOREIGN_KEY_TYPES: tuple[type[Any], ...] = (list, str)
    edits = SchemaErrorEdits(remove=[parent_error])
    errors_in_group = _get_errors_in_group(schema_errors, parent_error)

    parent_instance = parent_error.instance
    key_exists = isinstance(parent_instance, dict) and "fields" in parent_instance

    # If the key type is correct, use that schema
    if (
        key_exists
        and (key_type := type(parent_instance["fields"])) in FOREIGN_KEY_TYPES
    ):
        schema_part = f"foreignKeys/items/oneOf/{FOREIGN_KEY_TYPES.index(key_type)}/"
        edits.remove.extend(
            _filter(
                errors_in_group,
                lambda error: schema_part not in error.schema_path,
            )
        )
        return edits

    # If the key type is incorrect, remove all errors that depend on it
    key_type_errors = _filter(
        errors_in_group,
        lambda error: error.schema_path.endswith("fields/type")
        or "reference/properties/fields" in error.schema_path,
    )
    edits.remove.extend(key_type_errors)

    # If the key exists, flag incorrect type
    if key_exists:
        edits.add.append(
            SchemaError(
                message=(
                    "The `fields` property of a foreign key must be a string or "
                    "an array."
                ),
                type="type",
                jsonpath=f"{parent_error.jsonpath}.fields",
                schema_path=parent_error.schema_path,
                instance=parent_error.instance,
            )
        )

    return edits


def _handle_licenses(
    parent_error: SchemaError,
    schema_errors: list[SchemaError],
) -> SchemaErrorEdits:
    """Only include one error if both `name` and `path` are missing."""
    errors_in_group = _get_errors_in_group(schema_errors, parent_error)
    return SchemaErrorEdits(
        remove=errors_in_group + [parent_error],
        add=[
            SchemaError(
                message=(
                    "Licenses must have at least one of the following properties: "
                    "`name`, `path`."
                ),
                type="required",
                schema_path=parent_error.schema_path,
                jsonpath=parent_error.jsonpath,
                instance=parent_error.instance,
            )
        ],
    )


_schema_path_to_handler: list[
    tuple[str, Callable[[SchemaError, list[SchemaError]], SchemaErrorEdits]]
] = [
    ("resources/items/oneOf", _handle_S_resources_x),
    ("resources/items/properties/path/oneOf", _handle_S_resources_x_path),
    ("fields/items/oneOf", _handle_S_resources_x_schema_fields_x),
    (
        "constraints/properties/enum/oneOf",
        _handle_S_resources_x_schema_fields_x_constraints_enum,
    ),
    ("primaryKey/oneOf", _handle_S_resources_x_schema_primary_key),
    ("foreignKeys/items/oneOf", _handle_S_resources_x_schema_foreign_keys),
    ("licenses/items/anyOf", _handle_licenses),
]


def _handle_grouped_error(
    schema_errors: list[SchemaError], parent_error: SchemaError
) -> list[SchemaError]:
    """Handle grouped schema errors that need special treatment.

    Args:
        schema_errors: All remaining schema errors.
        parent_error: The parent error of a group.

    Returns:
        The schema errors after processing.
    """

    def _get_edits(
        handlers: list[
            tuple[str, Callable[[SchemaError, list[SchemaError]], SchemaErrorEdits]]
        ],
    ) -> SchemaErrorEdits:
        schema_path, handler = handlers[0]
        edits = SchemaErrorEdits()
        if parent_error.schema_path.endswith(schema_path):
            edits = handler(parent_error, schema_errors)

        if len(handlers) == 1:
            return edits

        next_edits = _get_edits(handlers[1:])
        return SchemaErrorEdits(
            add=edits.add + next_edits.add,
            remove=edits.remove + next_edits.remove,
        )

    edits = _get_edits(_schema_path_to_handler)
    return _filter(schema_errors, lambda error: error not in edits.remove) + edits.add


def _validation_error_to_schema_errors(error: ValidationError) -> list[SchemaError]:
    current = [_create_schema_error(error)]
    if not error.context:
        return current

    return current + _flat_map(error.context, _validation_error_to_schema_errors)


def _get_full_json_path_from_error(error: ValidationError) -> str:
    """Returns the full `json_path` to the error.

    For 'required' errors, the field name is extracted from the error message.

    Args:
        error: The error to get the full `json_path` for.

    Returns:
        The full `json_path` of the error.
    """
    if str(error.validator) == "required":
        match = re.search("'(.*)' is a required property", error.message)
        if match:
            return f"{error.json_path}.{match.group(1)}"
    return error.json_path


def _create_schema_error(error: ValidationError) -> SchemaError:
    return SchemaError(
        message=error.message,
        type=str(error.validator),
        jsonpath=_get_full_json_path_from_error(error),
        schema_path="/".join(_map(error.absolute_schema_path, str)),
        instance=error.instance,
        schema_value=error.validator_value,
        parent=_create_schema_error(error.parent) if error.parent else None,  # type: ignore[arg-type]
    )


def _path_or_data_required_error(error: SchemaError) -> bool:
    return error.jsonpath.endswith(("path", "data")) and error.type == "required"


def _is_path_type_error(error: SchemaError) -> bool:
    return error.type == "type" and error.jsonpath.endswith("path")


def _create_issue(error: SchemaError) -> Issue:
    return Issue(
        message=error.message,
        jsonpath=error.jsonpath,
        type=error.type,
        instance=error.instance,
    )


def _get_errors_in_group(
    schema_errors: list[SchemaError], parent_error: SchemaError
) -> list[SchemaError]:
    return _filter(schema_errors, lambda error: error.parent == parent_error)


def _strip_index(jsonpath: str) -> str:
    return re.sub(r"\[\d+\]$", "", jsonpath)<|MERGE_RESOLUTION|>--- conflicted
+++ resolved
@@ -43,12 +43,7 @@
 ) -> None:
     """Exception hook to hide tracebacks for DataPackageError."""
     if issubclass(exc_type, DataPackageError):
-<<<<<<< HEAD
-        # Only print the message, without traceback
-        rprint(f"{exc_value}")
-=======
         _pretty_print_exception(exc_type, exc_value)
->>>>>>> bf942b49
     else:
         sys.__excepthook__(exc_type, exc_value, exc_traceback)
 
