--- conflicted
+++ resolved
@@ -143,8 +143,14 @@
 def _check_keys(properties: dict[str, Any], issues: list[Issue]) -> list[Issue]:
     """Check that primary and foreign keys exist."""
     # Primary keys
-<<<<<<< HEAD
-    key_issues = []
+    resources_with_pk = _get_fields_at_jsonpath(
+        "$.resources[?(length(@.schema.primaryKey) > 0 || @.schema.primaryKey == '')]",
+        properties,
+    )
+    resources_with_pk = _keep_resources_with_no_issue_at_property(
+        resources_with_pk, issues, "schema.primaryKey"
+    )
+    key_issues = _flat_map(resources_with_pk, _check_primary_key)
 
     # Foreign keys
     resources_with_fk = _get_fields_at_jsonpath(
@@ -158,19 +164,6 @@
         resources_with_fk,
         lambda resource: _check_foreign_keys(resource, properties),
     )
-=======
-    resources_with_pk = _get_fields_at_jsonpath(
-        "$.resources[?(length(@.schema.primaryKey) > 0 || @.schema.primaryKey == '')]",
-        properties,
-    )
-    resources_with_pk = _keep_resources_with_no_issue_at_property(
-        resources_with_pk, issues, "schema.primaryKey"
-    )
-    key_issues = _flat_map(resources_with_pk, _check_primary_key)
-
-    # Foreign keys
-
->>>>>>> 5f2bc061
     return key_issues
 
 
@@ -193,35 +186,6 @@
     )
 
 
-<<<<<<< HEAD
-def _check_foreign_keys(
-    resource: PropertyField, properties: dict[str, Any]
-) -> list[Issue]:
-    """Check that foreign key source and destination fields exist."""
-    # Safe, as only FKs of the correct type here
-    foreign_keys = cast(
-        list[dict[str, Any]], resolve("/schema/foreignKeys", resource.value)
-    )
-    foreign_keys_diff_resource = _filter(
-        foreign_keys,
-        lambda fk: "resource" in fk["reference"] and fk["reference"]["resource"] != "",
-    )
-    foreign_keys_same_resource = _filter(
-        foreign_keys, lambda fk: fk not in foreign_keys_diff_resource
-    )
-
-    issues = _flat_map(foreign_keys, lambda fk: _check_fk_source_fields(fk, resource))
-    issues += _flat_map(
-        foreign_keys_same_resource,
-        lambda fk: _check_fk_dest_fields_same_resource(fk, resource),
-    )
-    issues += _flat_map(
-        foreign_keys_diff_resource,
-        lambda fk: _check_fk_dest_fields_diff_resource(fk, resource, properties),
-    )
-
-    return issues
-=======
 def _check_primary_key(resource: PropertyField) -> list[Issue]:
     """Check that primary key fields exist in the resource."""
     pk_fields = resolve("/schema/primaryKey", resource.value)
@@ -241,7 +205,35 @@
             instance=pk_fields,
         )
     ]
->>>>>>> 5f2bc061
+
+
+def _check_foreign_keys(
+    resource: PropertyField, properties: dict[str, Any]
+) -> list[Issue]:
+    """Check that foreign key source and destination fields exist."""
+    # Safe, as only FKs of the correct type here
+    foreign_keys = cast(
+        list[dict[str, Any]], resolve("/schema/foreignKeys", resource.value)
+    )
+    foreign_keys_diff_resource = _filter(
+        foreign_keys,
+        lambda fk: "resource" in fk["reference"] and fk["reference"]["resource"] != "",
+    )
+    foreign_keys_same_resource = _filter(
+        foreign_keys, lambda fk: fk not in foreign_keys_diff_resource
+    )
+
+    issues = _flat_map(foreign_keys, lambda fk: _check_fk_source_fields(fk, resource))
+    issues += _flat_map(
+        foreign_keys_same_resource,
+        lambda fk: _check_fk_dest_fields_same_resource(fk, resource),
+    )
+    issues += _flat_map(
+        foreign_keys_diff_resource,
+        lambda fk: _check_fk_dest_fields_diff_resource(fk, resource, properties),
+    )
+
+    return issues
 
 
 def _key_fields_as_str_list(key_fields: Any) -> list[str]:
@@ -267,7 +259,6 @@
     return ", ".join(unknown_fields)
 
 
-<<<<<<< HEAD
 def _check_fk_source_fields(
     foreign_key: dict[str, Any], resource: PropertyField
 ) -> list[Issue]:
@@ -371,8 +362,6 @@
     ]
 
 
-=======
->>>>>>> 5f2bc061
 def _set_should_fields_to_required(schema: dict[str, Any]) -> dict[str, Any]:
     """Set 'SHOULD' fields to 'REQUIRED' in the schema."""
     should_fields = ("name", "id", "licenses")
