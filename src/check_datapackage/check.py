--- conflicted
+++ resolved
@@ -40,15 +40,11 @@
         _add_resource_recommendations(schema)
 
     issues = _check_object_against_json_schema(descriptor, schema)
-<<<<<<< HEAD
 
     issues += _flat_map(
         config.rules,
         lambda rule: apply_rule(rule, descriptor),
     )
 
-    return exclude(issues, config.exclude)
-=======
     issues = exclude(issues, config.exclude)
-    return sorted(set(issues))
->>>>>>> df9ed5ae
+    return sorted(set(issues))