# ruff: noqa
# mypy: ignore-errors
<<<<<<< HEAD
tracebacklimit  # unused attribute (src/check_datapackage/check.py:58)
=======
>>>>>>> cdf83bfa
version  # unused variable (src/check_datapackage/config.py:44)<|MERGE_RESOLUTION|>--- conflicted
+++ resolved
@@ -1,7 +1,3 @@
 # ruff: noqa
 # mypy: ignore-errors
-<<<<<<< HEAD
-tracebacklimit  # unused attribute (src/check_datapackage/check.py:58)
-=======
->>>>>>> cdf83bfa
 version  # unused variable (src/check_datapackage/config.py:44)